extern crate petgraph;

use std::collections::HashSet;
use std::hash::Hash;

use petgraph::prelude::*;
use petgraph::EdgeType;

use petgraph as pg;

use petgraph::algo::{
    dominators, has_path_connecting, is_cyclic_undirected, is_isomorphic_matching,
    min_spanning_tree,
<<<<<<< HEAD
    is_isomorphic_matching,
    transitive_closure,
=======
>>>>>>> b48818ff
};

use petgraph::graph::node_index as n;
use petgraph::graph::IndexType;

use petgraph::algo::{astar, dijkstra, DfsSpace};
use petgraph::visit::{
    IntoEdges, IntoEdgesDirected, IntoNeighbors, IntoNodeIdentifiers, NodeFiltered, Reversed, Topo,
    VisitMap, Walker,
};

use petgraph::dot::Dot;

fn set<I>(iter: I) -> HashSet<I::Item>
where
    I: IntoIterator,
    I::Item: Hash + Eq,
{
    iter.into_iter().collect()
}

#[test]
fn undirected() {
    let mut og = Graph::new_undirected();
    let a = og.add_node(0);
    let b = og.add_node(1);
    let c = og.add_node(2);
    let d = og.add_node(3);
    let _ = og.add_edge(a, b, 0);
    let _ = og.add_edge(a, c, 1);
    og.add_edge(c, a, 2);
    og.add_edge(a, a, 3);
    og.add_edge(b, c, 4);
    og.add_edge(b, a, 5);
    og.add_edge(a, d, 6);
    assert_eq!(og.node_count(), 4);
    assert_eq!(og.edge_count(), 7);

    assert!(og.find_edge(a, b).is_some());
    assert!(og.find_edge(d, a).is_some());
    assert!(og.find_edge(a, a).is_some());

    for edge in og.raw_edges() {
        assert!(og.find_edge(edge.source(), edge.target()).is_some());
        assert!(og.find_edge(edge.target(), edge.source()).is_some());
    }

    assert_eq!(og.neighbors(b).collect::<Vec<_>>(), vec![a, c, a]);

    og.remove_node(a);
    assert_eq!(og.neighbors(b).collect::<Vec<_>>(), vec![c]);
    assert_eq!(og.node_count(), 3);
    assert_eq!(og.edge_count(), 1);
    assert!(og.find_edge(a, b).is_none());
    assert!(og.find_edge(d, a).is_none());
    assert!(og.find_edge(a, a).is_none());
    assert!(og.find_edge(b, c).is_some());
    assert_graph_consistent(&og);
}

#[test]
fn dfs() {
    let mut gr = Graph::new();
    let h = gr.add_node("H");
    let i = gr.add_node("I");
    let j = gr.add_node("J");
    let k = gr.add_node("K");
    // Z is disconnected.
    let _ = gr.add_node("Z");
    gr.add_edge(h, i, 1.);
    gr.add_edge(h, j, 3.);
    gr.add_edge(i, j, 1.);
    gr.add_edge(i, k, 2.);

    println!("{}", Dot::new(&gr));

    assert_eq!(Dfs::new(&gr, h).iter(&gr).count(), 4);
    assert_eq!(Dfs::new(&gr, h).iter(&gr).clone().count(), 4);

    assert_eq!(Dfs::new(&gr, h).iter(Reversed(&gr)).count(), 1);

    assert_eq!(Dfs::new(&gr, k).iter(Reversed(&gr)).count(), 3);

    assert_eq!(Dfs::new(&gr, i).iter(&gr).count(), 3);
}

#[test]
fn dfs_order() {
    let mut gr = Graph::new();
    let h = gr.add_node("H");
    let i = gr.add_node("I");
    let j = gr.add_node("J");
    let k = gr.add_node("K");
    gr.add_edge(h, i, ());
    gr.add_edge(h, j, ());
    gr.add_edge(h, k, ());
    gr.add_edge(i, k, ());
    gr.add_edge(k, i, ());

    //      H
    //    / | \
    //   I  J  K
    //    \___/
    //
    // J cannot be visited between I and K in a depth-first search from H

    let mut seen_i = false;
    let mut seen_k = false;
    for node in Dfs::new(&gr, h).iter(&gr) {
        seen_i |= i == node;
        seen_k |= k == node;
        assert!(!(j == node && (seen_i ^ seen_k)), "Invalid DFS order");
    }
}

#[test]
fn bfs() {
    let mut gr = Graph::new();
    let h = gr.add_node("H");
    let i = gr.add_node("I");
    let j = gr.add_node("J");
    let k = gr.add_node("K");
    // Z is disconnected.
    let _ = gr.add_node("Z");
    gr.add_edge(h, i, 1.);
    gr.add_edge(h, j, 3.);
    gr.add_edge(i, j, 1.);
    gr.add_edge(i, k, 2.);

    assert_eq!(Bfs::new(&gr, h).iter(&gr).count(), 4);
    assert_eq!(Bfs::new(&gr, h).iter(&gr).clone().count(), 4);

    assert_eq!(Bfs::new(&gr, h).iter(Reversed(&gr)).count(), 1);

    assert_eq!(Bfs::new(&gr, k).iter(Reversed(&gr)).count(), 3);

    assert_eq!(Bfs::new(&gr, i).iter(&gr).count(), 3);

    let mut bfs = Bfs::new(&gr, h);
    let nx = bfs.next(&gr);
    assert_eq!(nx, Some(h));

    let nx1 = bfs.next(&gr);
    assert!(nx1 == Some(i) || nx1 == Some(j));

    let nx2 = bfs.next(&gr);
    assert!(nx2 == Some(i) || nx2 == Some(j));
    assert!(nx1 != nx2);

    let nx = bfs.next(&gr);
    assert_eq!(nx, Some(k));
    assert_eq!(bfs.next(&gr), None);
}

#[test]
fn mst() {
    use petgraph::data::FromElements;

    let mut gr = Graph::<_, _>::new();
    let a = gr.add_node("A");
    let b = gr.add_node("B");
    let c = gr.add_node("C");
    let d = gr.add_node("D");
    let e = gr.add_node("E");
    let f = gr.add_node("F");
    let g = gr.add_node("G");
    gr.add_edge(a, b, 7.);
    gr.add_edge(a, d, 5.);
    gr.add_edge(d, b, 9.);
    gr.add_edge(b, c, 8.);
    gr.add_edge(b, e, 7.);
    gr.add_edge(c, e, 5.);
    gr.add_edge(d, e, 15.);
    gr.add_edge(d, f, 6.);
    gr.add_edge(f, e, 8.);
    gr.add_edge(f, g, 11.);
    gr.add_edge(e, g, 9.);

    // add a disjoint part
    let h = gr.add_node("H");
    let i = gr.add_node("I");
    let j = gr.add_node("J");
    gr.add_edge(h, i, 1.);
    gr.add_edge(h, j, 3.);
    gr.add_edge(i, j, 1.);

    println!("{}", Dot::new(&gr));

    let mst = UnGraph::from_elements(min_spanning_tree(&gr));

    println!("{}", Dot::new(&mst));
    println!("{:?}", Dot::new(&mst));
    println!("MST is:\n{:#?}", mst);
    assert!(mst.node_count() == gr.node_count());
    // |E| = |N| - 2  because there are two disconnected components.
    assert!(mst.edge_count() == gr.node_count() - 2);

    // check the exact edges are there
    assert!(mst.find_edge(a, b).is_some());
    assert!(mst.find_edge(a, d).is_some());
    assert!(mst.find_edge(b, e).is_some());
    assert!(mst.find_edge(e, c).is_some());
    assert!(mst.find_edge(e, g).is_some());
    assert!(mst.find_edge(d, f).is_some());

    assert!(mst.find_edge(h, i).is_some());
    assert!(mst.find_edge(i, j).is_some());

    assert!(mst.find_edge(d, b).is_none());
    assert!(mst.find_edge(b, c).is_none());
}

#[test]
fn selfloop() {
    let mut gr = Graph::new();
    let a = gr.add_node("A");
    let b = gr.add_node("B");
    let c = gr.add_node("C");
    gr.add_edge(a, b, 7.);
    gr.add_edge(c, a, 6.);
    let sed = gr.add_edge(a, a, 2.);

    assert!(gr.find_edge(a, b).is_some());
    assert!(gr.find_edge(b, a).is_none());
    assert!(gr.find_edge_undirected(b, a).is_some());
    assert!(gr.find_edge(a, a).is_some());
    println!("{:?}", gr);

    gr.remove_edge(sed);
    assert!(gr.find_edge(a, a).is_none());
    println!("{:?}", gr);
}

#[test]
fn cyclic() {
    let mut gr = Graph::new();
    let a = gr.add_node("A");
    let b = gr.add_node("B");
    let c = gr.add_node("C");

    assert!(!is_cyclic_undirected(&gr));
    gr.add_edge(a, b, 7.);
    gr.add_edge(c, a, 6.);
    assert!(!is_cyclic_undirected(&gr));
    {
        let e = gr.add_edge(a, a, 0.);
        assert!(is_cyclic_undirected(&gr));
        gr.remove_edge(e);
        assert!(!is_cyclic_undirected(&gr));
    }

    {
        let e = gr.add_edge(b, c, 0.);
        assert!(is_cyclic_undirected(&gr));
        gr.remove_edge(e);
        assert!(!is_cyclic_undirected(&gr));
    }

    let d = gr.add_node("D");
    let e = gr.add_node("E");
    gr.add_edge(b, d, 0.);
    gr.add_edge(d, e, 0.);
    assert!(!is_cyclic_undirected(&gr));
    gr.add_edge(c, e, 0.);
    assert!(is_cyclic_undirected(&gr));
    assert_graph_consistent(&gr);
}

#[test]
fn multi() {
    let mut gr = Graph::new();
    let a = gr.add_node("a");
    let b = gr.add_node("b");
    gr.add_edge(a, b, ());
    gr.add_edge(a, b, ());
    assert_eq!(gr.edge_count(), 2);
}

#[test]
fn iter_multi_edges() {
    let mut gr = Graph::new();
    let a = gr.add_node("a");
    let b = gr.add_node("b");
    let c = gr.add_node("c");

    let mut connecting_edges = HashSet::new();

    gr.add_edge(a, a, ());
    connecting_edges.insert(gr.add_edge(a, b, ()));
    gr.add_edge(a, c, ());
    gr.add_edge(c, b, ());
    connecting_edges.insert(gr.add_edge(a, b, ()));
    gr.add_edge(b, a, ());

    let mut iter = gr.edges_connecting(a, b);

    let edge_id = iter.next().unwrap().id();
    assert!(connecting_edges.contains(&edge_id));
    connecting_edges.remove(&edge_id);

    let edge_id = iter.next().unwrap().id();
    assert!(connecting_edges.contains(&edge_id));
    connecting_edges.remove(&edge_id);

    assert_eq!(None, iter.next());
    assert!(connecting_edges.is_empty());
}

#[test]
fn iter_multi_undirected_edges() {
    let mut gr = Graph::new_undirected();
    let a = gr.add_node("a");
    let b = gr.add_node("b");
    let c = gr.add_node("c");

    let mut connecting_edges = HashSet::new();

    gr.add_edge(a, a, ());
    connecting_edges.insert(gr.add_edge(a, b, ()));
    gr.add_edge(a, c, ());
    gr.add_edge(c, b, ());
    connecting_edges.insert(gr.add_edge(a, b, ()));
    connecting_edges.insert(gr.add_edge(b, a, ()));

    let mut iter = gr.edges_connecting(a, b);

    let edge_id = iter.next().unwrap().id();
    assert!(connecting_edges.contains(&edge_id));
    connecting_edges.remove(&edge_id);

    let edge_id = iter.next().unwrap().id();
    assert!(connecting_edges.contains(&edge_id));
    connecting_edges.remove(&edge_id);

    let edge_id = iter.next().unwrap().id();
    assert!(connecting_edges.contains(&edge_id));
    connecting_edges.remove(&edge_id);

    assert_eq!(None, iter.next());
    assert!(connecting_edges.is_empty());
}

#[test]
fn update_edge() {
    {
        let mut gr = Graph::new();
        let a = gr.add_node("a");
        let b = gr.add_node("b");
        let e = gr.update_edge(a, b, 1);
        let f = gr.update_edge(a, b, 2);
        let _ = gr.update_edge(b, a, 3);
        assert_eq!(gr.edge_count(), 2);
        assert_eq!(e, f);
        assert_eq!(*gr.edge_weight(f).unwrap(), 2);
    }

    {
        let mut gr = Graph::new_undirected();
        let a = gr.add_node("a");
        let b = gr.add_node("b");
        let e = gr.update_edge(a, b, 1);
        let f = gr.update_edge(b, a, 2);
        assert_eq!(gr.edge_count(), 1);
        assert_eq!(e, f);
        assert_eq!(*gr.edge_weight(f).unwrap(), 2);
    }
}

#[test]
fn dijk() {
    let mut g = Graph::new_undirected();
    let a = g.add_node("A");
    let b = g.add_node("B");
    let c = g.add_node("C");
    let d = g.add_node("D");
    let e = g.add_node("E");
    let f = g.add_node("F");
    g.add_edge(a, b, 7);
    g.add_edge(c, a, 9);
    g.add_edge(a, d, 14);
    g.add_edge(b, c, 10);
    g.add_edge(d, c, 2);
    g.add_edge(d, e, 9);
    g.add_edge(b, f, 15);
    g.add_edge(c, f, 11);
    g.add_edge(e, f, 6);
    println!("{:?}", g);
    for no in Bfs::new(&g, a).iter(&g) {
        println!("Visit {:?} = {:?}", no, g.node_weight(no));
    }

    let scores = dijkstra(&g, a, None, |e| *e.weight());
    let mut scores: Vec<_> = scores.into_iter().map(|(n, s)| (g[n], s)).collect();
    scores.sort();
    assert_eq!(
        scores,
        vec![
            ("A", 0),
            ("B", 7),
            ("C", 9),
            ("D", 11),
            ("E", 20),
            ("F", 20)
        ]
    );

    let scores = dijkstra(&g, a, Some(c), |e| *e.weight());
    assert_eq!(scores[&c], 9);
}

#[test]
fn test_astar_null_heuristic() {
    let mut g = Graph::new();
    let a = g.add_node("A");
    let b = g.add_node("B");
    let c = g.add_node("C");
    let d = g.add_node("D");
    let e = g.add_node("E");
    let f = g.add_node("F");
    g.add_edge(a, b, 7);
    g.add_edge(c, a, 9);
    g.add_edge(a, d, 14);
    g.add_edge(b, c, 10);
    g.add_edge(d, c, 2);
    g.add_edge(d, e, 9);
    g.add_edge(b, f, 15);
    g.add_edge(c, f, 11);
    g.add_edge(e, f, 6);

    let path = astar(&g, a, |finish| finish == e, |e| *e.weight(), |_| 0);
    assert_eq!(path, Some((23, vec![a, d, e])));

    // check against dijkstra
    let dijkstra_run = dijkstra(&g, a, Some(e), |e| *e.weight());
    assert_eq!(dijkstra_run[&e], 23);

    let path = astar(&g, e, |finish| finish == b, |e| *e.weight(), |_| 0);
    assert_eq!(path, None);
}

#[test]
fn test_astar_manhattan_heuristic() {
    let mut g = Graph::new();
    let a = g.add_node((0., 0.));
    let b = g.add_node((2., 0.));
    let c = g.add_node((1., 1.));
    let d = g.add_node((0., 2.));
    let e = g.add_node((3., 3.));
    let f = g.add_node((4., 2.));
    let _ = g.add_node((5., 5.)); // no path to node
    g.add_edge(a, b, 2.);
    g.add_edge(a, d, 4.);
    g.add_edge(b, c, 1.);
    g.add_edge(b, f, 7.);
    g.add_edge(c, e, 5.);
    g.add_edge(e, f, 1.);
    g.add_edge(d, e, 1.);

    let heuristic_for = |f: NodeIndex| {
        let g = &g;
        move |node: NodeIndex| -> f32 {
            let (x1, y1): (f32, f32) = g[node];
            let (x2, y2): (f32, f32) = g[f];

            (x2 - x1).abs() + (y2 - y1).abs()
        }
    };
    let path = astar(
        &g,
        a,
        |finish| finish == f,
        |e| *e.weight(),
        heuristic_for(f),
    );

    assert_eq!(path, Some((6., vec![a, d, e, f])));

    // check against dijkstra
    let dijkstra_run = dijkstra(&g, a, None, |e| *e.weight());

    for end in g.node_indices() {
        let astar_path = astar(
            &g,
            a,
            |finish| finish == end,
            |e| *e.weight(),
            heuristic_for(end),
        );
        assert_eq!(dijkstra_run.get(&end).cloned(), astar_path.map(|t| t.0));
    }
}

#[cfg(feature = "generate")]
#[test]
fn test_generate_undirected() {
    for size in 0..4 {
        let mut gen = pg::generate::Generator::<Undirected>::all(size, true);
        let nedges = (size * size - size) / 2 + size;
        let mut n = 0;
        while let Some(g) = gen.next_ref() {
            n += 1;
            println!("{:?}", g);
        }

        assert_eq!(n, 1 << nedges);
    }
}

#[cfg(feature = "generate")]
#[test]
fn test_generate_directed() {
    // Number of DAG out of all graphs (all permutations) per node size
    //            0, 1, 2, 3,  4,   5 ..
    let n_dag = &[1, 1, 3, 25, 543, 29281, 3781503];
    for (size, &dags_exp) in (0..4).zip(n_dag) {
        let mut gen = pg::generate::Generator::<Directed>::all(size, true);
        let nedges = size * size;
        let mut n = 0;
        let mut dags = 0;
        while let Some(g) = gen.next_ref() {
            n += 1;
            if !pg::algo::is_cyclic_directed(g) {
                dags += 1;
            }
        }

        /*
        // check that all generated graphs have unique adjacency matrices
        let mut adjmats = graphs.iter().map(Graph::adjacency_matrix).collect::<Vec<_>>();
        adjmats.sort(); adjmats.dedup();
        assert_eq!(adjmats.len(), n);
        */
        assert_eq!(dags_exp, dags);
        assert_eq!(n, 1 << nedges);
    }
}

#[cfg(feature = "generate")]
#[test]
fn test_generate_dag() {
    use petgraph::visit::GetAdjacencyMatrix;
    for size in 1..5 {
        let gen = pg::generate::Generator::directed_acyclic(size);
        let nedges = (size - 1) * size / 2;
        let graphs = gen.collect::<Vec<_>>();

        assert_eq!(graphs.len(), 1 << nedges);

        // check that all generated graphs have unique adjacency matrices
        let mut adjmats = graphs
            .iter()
            .map(Graph::adjacency_matrix)
            .collect::<Vec<_>>();
        adjmats.sort();
        adjmats.dedup();
        assert_eq!(adjmats.len(), graphs.len());
        for gr in &graphs {
            assert!(
                !petgraph::algo::is_cyclic_directed(gr),
                "Assertion failed: {:?} acyclic",
                gr
            );
        }
    }
}

#[test]
fn without() {
    let mut og = Graph::new_undirected();
    let a = og.add_node(0);
    let b = og.add_node(1);
    let c = og.add_node(2);
    let d = og.add_node(3);
    let _ = og.add_edge(a, b, 0);
    let _ = og.add_edge(a, c, 1);
    let v: Vec<NodeIndex> = og.externals(Outgoing).collect();
    assert_eq!(v, vec![d]);

    let mut og = Graph::new();
    let a = og.add_node(0);
    let b = og.add_node(1);
    let c = og.add_node(2);
    let d = og.add_node(3);
    let _ = og.add_edge(a, b, 0);
    let _ = og.add_edge(a, c, 1);
    let init: Vec<NodeIndex> = og.externals(Incoming).collect();
    let term: Vec<NodeIndex> = og.externals(Outgoing).collect();
    assert_eq!(init, vec![a, d]);
    assert_eq!(term, vec![b, c, d]);
}

fn assert_is_topo_order<N, E>(gr: &Graph<N, E, Directed>, order: &[NodeIndex]) {
    assert_eq!(gr.node_count(), order.len());
    // check all the edges of the graph
    for edge in gr.raw_edges() {
        let a = edge.source();
        let b = edge.target();
        let ai = order.iter().position(|x| *x == a).unwrap();
        let bi = order.iter().position(|x| *x == b).unwrap();
        println!("Check that {:?} is before {:?}", a, b);
        assert!(
            ai < bi,
            "Topo order: assertion that node {:?} is before {:?} failed",
            a,
            b
        );
    }
}

#[test]
fn test_toposort() {
    let mut gr = Graph::<_, _>::new();
    let a = gr.add_node("A");
    let b = gr.add_node("B");
    let c = gr.add_node("C");
    let d = gr.add_node("D");
    let e = gr.add_node("E");
    let f = gr.add_node("F");
    let g = gr.add_node("G");
    gr.extend_with_edges(&[
        (a, b, 7.),
        (a, d, 5.),
        (d, b, 9.),
        (b, c, 8.),
        (b, e, 7.),
        (c, e, 5.),
        (d, e, 15.),
        (d, f, 6.),
        (f, e, 8.),
        (f, g, 11.),
        (e, g, 9.),
    ]);

    // add a disjoint part
    let h = gr.add_node("H");
    let i = gr.add_node("I");
    let j = gr.add_node("J");
    gr.add_edge(h, i, 1.);
    gr.add_edge(h, j, 3.);
    gr.add_edge(i, j, 1.);

    let order = petgraph::algo::toposort(&gr, None).unwrap();
    println!("{:?}", order);
    assert_eq!(order.len(), gr.node_count());

    assert_is_topo_order(&gr, &order);
}

#[test]
fn test_toposort_eq() {
    let mut g = Graph::<_, _>::new();
    let a = g.add_node("A");
    let b = g.add_node("B");
    g.add_edge(a, b, ());

    assert_eq!(petgraph::algo::toposort(&g, None), Ok(vec![a, b]));
}

#[test]
fn is_cyclic_directed() {
    let mut gr = Graph::<_, _>::new();
    let a = gr.add_node("A");
    let b = gr.add_node("B");
    let c = gr.add_node("C");
    let d = gr.add_node("D");
    let e = gr.add_node("E");
    let f = gr.add_node("F");
    let g = gr.add_node("G");
    gr.add_edge(a, b, 7.0);
    gr.add_edge(a, d, 5.);
    gr.add_edge(d, b, 9.);
    gr.add_edge(b, c, 8.);
    gr.add_edge(b, e, 7.);
    gr.add_edge(c, e, 5.);
    gr.add_edge(d, e, 15.);
    gr.add_edge(d, f, 6.);
    gr.add_edge(f, e, 8.);
    gr.add_edge(f, g, 11.);
    gr.add_edge(e, g, 9.);

    assert!(!petgraph::algo::is_cyclic_directed(&gr));

    // add a disjoint part
    let h = gr.add_node("H");
    let i = gr.add_node("I");
    let j = gr.add_node("J");
    gr.add_edge(h, i, 1.);
    gr.add_edge(h, j, 3.);
    gr.add_edge(i, j, 1.);
    assert!(!petgraph::algo::is_cyclic_directed(&gr));

    gr.add_edge(g, e, 0.);
    assert!(petgraph::algo::is_cyclic_directed(&gr));
}

/// Compare two scc sets. Inside each scc, the order does not matter,
/// but the order of the sccs is significant.
fn assert_sccs_eq(
    mut res: Vec<Vec<NodeIndex>>,
    mut answer: Vec<Vec<NodeIndex>>,
    scc_order_matters: bool,
) {
    // normalize the result and compare with the answer.
    for scc in &mut res {
        scc.sort();
    }
    for scc in &mut answer {
        scc.sort();
    }
    if !scc_order_matters {
        res.sort();
        answer.sort();
    }
    assert_eq!(res, answer);
}

#[test]
fn scc() {
    let gr: Graph<(), ()> = Graph::from_edges(&[
        (6, 0),
        (0, 3),
        (3, 6),
        (8, 6),
        (8, 2),
        (2, 5),
        (5, 8),
        (7, 5),
        (1, 7),
        (7, 4),
        (4, 1),
    ]);

    assert_sccs_eq(
        petgraph::algo::kosaraju_scc(&gr),
        vec![
            vec![n(0), n(3), n(6)],
            vec![n(2), n(5), n(8)],
            vec![n(1), n(4), n(7)],
        ],
        true,
    );
    // Reversed edges gives the same sccs (when sorted)
    assert_sccs_eq(
        petgraph::algo::kosaraju_scc(Reversed(&gr)),
        vec![
            vec![n(1), n(4), n(7)],
            vec![n(2), n(5), n(8)],
            vec![n(0), n(3), n(6)],
        ],
        true,
    );

    // Test an undirected graph just for fun.
    // Sccs are just connected components.
    let mut hr = gr.into_edge_type::<Undirected>();
    // Delete an edge to disconnect it
    let ed = hr.find_edge(n(6), n(8)).unwrap();
    assert!(hr.remove_edge(ed).is_some());

    assert_sccs_eq(
        petgraph::algo::kosaraju_scc(&hr),
        vec![
            vec![n(0), n(3), n(6)],
            vec![n(1), n(2), n(4), n(5), n(7), n(8)],
        ],
        false,
    );

    // acyclic non-tree, #14
    let n = NodeIndex::new;
    let mut gr = Graph::new();
    gr.add_node(0);
    gr.add_node(1);
    gr.add_node(2);
    gr.add_node(3);
    gr.add_edge(n(3), n(2), ());
    gr.add_edge(n(3), n(1), ());
    gr.add_edge(n(2), n(0), ());
    gr.add_edge(n(1), n(0), ());

    assert_sccs_eq(
        petgraph::algo::kosaraju_scc(&gr),
        vec![vec![n(0)], vec![n(1)], vec![n(2)], vec![n(3)]],
        true,
    );

    // Kosaraju bug from PR #60
    let mut gr = Graph::<(), ()>::new();
    gr.extend_with_edges(&[(0, 0), (1, 0), (2, 0), (2, 1), (2, 2)]);
    gr.add_node(());
    // no order for the disconnected one
    assert_sccs_eq(
        petgraph::algo::kosaraju_scc(&gr),
        vec![vec![n(0)], vec![n(1)], vec![n(2)], vec![n(3)]],
        false,
    );
}

#[test]
fn tarjan_scc() {
    let gr: Graph<(), ()> = Graph::from_edges(&[
        (6, 0),
        (0, 3),
        (3, 6),
        (8, 6),
        (8, 2),
        (2, 5),
        (5, 8),
        (7, 5),
        (1, 7),
        (7, 4),
        (4, 1),
    ]);

    assert_sccs_eq(
        petgraph::algo::tarjan_scc(&gr),
        vec![
            vec![n(0), n(3), n(6)],
            vec![n(2), n(5), n(8)],
            vec![n(1), n(4), n(7)],
        ],
        true,
    );

    // Test an undirected graph just for fun.
    // Sccs are just connected components.
    let mut hr = gr.into_edge_type::<Undirected>();
    // Delete an edge to disconnect it
    let ed = hr.find_edge(n(6), n(8)).unwrap();
    assert!(hr.remove_edge(ed).is_some());

    assert_sccs_eq(
        petgraph::algo::tarjan_scc(&hr),
        vec![
            vec![n(1), n(2), n(4), n(5), n(7), n(8)],
            vec![n(0), n(3), n(6)],
        ],
        false,
    );

    // acyclic non-tree, #14
    let n = NodeIndex::new;
    let mut gr = Graph::new();
    gr.add_node(0);
    gr.add_node(1);
    gr.add_node(2);
    gr.add_node(3);
    gr.add_edge(n(3), n(2), ());
    gr.add_edge(n(3), n(1), ());
    gr.add_edge(n(2), n(0), ());
    gr.add_edge(n(1), n(0), ());

    assert_sccs_eq(
        petgraph::algo::tarjan_scc(&gr),
        vec![vec![n(0)], vec![n(1)], vec![n(2)], vec![n(3)]],
        true,
    );

    // Kosaraju bug from PR #60
    let mut gr = Graph::<(), ()>::new();
    gr.extend_with_edges(&[(0, 0), (1, 0), (2, 0), (2, 1), (2, 2)]);
    gr.add_node(());
    // no order for the disconnected one
    assert_sccs_eq(
        petgraph::algo::tarjan_scc(&gr),
        vec![vec![n(0)], vec![n(1)], vec![n(2)], vec![n(3)]],
        false,
    );
}

#[test]
fn condensation() {
    let gr: Graph<(), ()> = Graph::from_edges(&[
        (6, 0),
        (0, 3),
        (3, 6),
        (8, 6),
        (8, 2),
        (2, 3),
        (2, 5),
        (5, 8),
        (7, 5),
        (1, 7),
        (7, 4),
        (4, 1),
    ]);

    // make_acyclic = true

    let cond = petgraph::algo::condensation(gr.clone(), true);

    assert!(cond.node_count() == 3);
    assert!(cond.edge_count() == 2);
    assert!(
        !petgraph::algo::is_cyclic_directed(&cond),
        "Assertion failed: {:?} acyclic",
        cond
    );

    // make_acyclic = false

    let cond = petgraph::algo::condensation(gr.clone(), false);

    assert!(cond.node_count() == 3);
    assert!(cond.edge_count() == gr.edge_count());
}

#[test]
fn connected_comp() {
    let n = NodeIndex::new;
    let mut gr = Graph::new();
    gr.add_node(0);
    gr.add_node(1);
    gr.add_node(2);
    gr.add_node(3);
    gr.add_node(4);
    gr.add_node(5);
    gr.add_node(6);
    gr.add_node(7);
    gr.add_node(8);
    gr.add_edge(n(6), n(0), ());
    gr.add_edge(n(0), n(3), ());
    gr.add_edge(n(3), n(6), ());
    gr.add_edge(n(8), n(6), ());
    gr.add_edge(n(8), n(2), ());
    gr.add_edge(n(2), n(5), ());
    gr.add_edge(n(5), n(8), ());
    gr.add_edge(n(7), n(5), ());
    gr.add_edge(n(1), n(7), ());
    gr.add_edge(n(7), n(4), ());
    gr.add_edge(n(4), n(1), ());
    assert_eq!(petgraph::algo::connected_components(&gr), 1);

    gr.add_node(9);
    gr.add_node(10);
    assert_eq!(petgraph::algo::connected_components(&gr), 3);

    gr.add_edge(n(9), n(10), ());
    assert_eq!(petgraph::algo::connected_components(&gr), 2);

    let gr = gr.into_edge_type::<Undirected>();
    assert_eq!(petgraph::algo::connected_components(&gr), 2);
}

#[should_panic]
#[test]
fn oob_index() {
    let mut gr = Graph::<_, ()>::new();
    let a = gr.add_node(0);
    let b = gr.add_node(1);
    gr.remove_node(a);
    gr[b];
}

#[test]
fn usize_index() {
    let mut gr = Graph::<_, _, Directed, usize>::with_capacity(0, 0);
    let a = gr.add_node(0);
    let b = gr.add_node(1);
    let e = gr.add_edge(a, b, 1.2);
    let mut dfs = Dfs::new(&gr, a);
    while let Some(nx) = dfs.next(&gr) {
        gr[nx] += 1;
    }
    assert_eq!(gr[a], 1);
    assert_eq!(gr[b], 2);
    assert_eq!(gr[e], 1.2);
}

#[test]
fn u8_index() {
    let mut gr = Graph::<_, (), Undirected, u8>::with_capacity(0, 0);
    for _ in 0..255 {
        gr.add_node(());
    }
}

#[should_panic]
#[test]
fn u8_index_overflow() {
    let mut gr = Graph::<_, (), Undirected, u8>::with_capacity(0, 0);
    for _ in 0..256 {
        gr.add_node(());
    }
}

#[should_panic]
#[test]
fn u8_index_overflow_edges() {
    let mut gr = Graph::<_, (), Undirected, u8>::with_capacity(0, 0);
    let a = gr.add_node('a');
    let b = gr.add_node('b');
    for _ in 0..256 {
        gr.add_edge(a, b, ());
    }
}

#[test]
fn test_weight_iterators() {
    let mut gr = Graph::<_, _>::new();
    let a = gr.add_node("A");
    let b = gr.add_node("B");
    let c = gr.add_node("C");
    let d = gr.add_node("D");
    let e = gr.add_node("E");
    let f = gr.add_node("F");
    let g = gr.add_node("G");
    gr.add_edge(a, b, 7.0);
    gr.add_edge(a, d, 5.);
    gr.add_edge(d, b, 9.);
    gr.add_edge(b, c, 8.);
    gr.add_edge(b, e, 7.);
    gr.add_edge(c, e, 5.);
    gr.add_edge(d, e, 15.);
    gr.add_edge(d, f, 6.);
    gr.add_edge(f, e, 8.);
    gr.add_edge(f, g, 11.);
    gr.add_edge(e, g, 9.);

    assert_eq!(gr.node_weights_mut().count(), gr.node_count());
    assert_eq!(gr.edge_weights_mut().count(), gr.edge_count());

    // add a disjoint part
    let h = gr.add_node("H");
    let i = gr.add_node("I");
    let j = gr.add_node("J");
    gr.add_edge(h, i, 1.);
    gr.add_edge(h, j, 3.);
    gr.add_edge(i, j, 1.);

    assert_eq!(gr.node_weights_mut().count(), gr.node_count());
    assert_eq!(gr.edge_weights_mut().count(), gr.edge_count());

    for nw in gr.node_weights_mut() {
        *nw = "x";
    }
    for node in gr.raw_nodes() {
        assert_eq!(node.weight, "x");
    }

    let old = gr.clone();
    for (index, ew) in gr.edge_weights_mut().enumerate() {
        assert_eq!(old[EdgeIndex::new(index)], *ew);
        *ew = -*ew;
    }
    for (index, edge) in gr.raw_edges().iter().enumerate() {
        assert_eq!(edge.weight, -1. * old[EdgeIndex::new(index)]);
    }
}

#[test]
fn walk_edges() {
    let mut gr = Graph::<_, _>::new();
    let a = gr.add_node(0.);
    let b = gr.add_node(1.);
    let c = gr.add_node(2.);
    let d = gr.add_node(3.);
    let e0 = gr.add_edge(a, b, 0.);
    let e1 = gr.add_edge(a, d, 0.);
    let e2 = gr.add_edge(b, c, 0.);
    let e3 = gr.add_edge(c, a, 0.);

    // Set edge weights to difference: target - source.
    let mut dfs = Dfs::new(&gr, a);
    while let Some(source) = dfs.next(&gr) {
        let mut edges = gr.neighbors_directed(source, Outgoing).detach();
        while let Some((edge, target)) = edges.next(&gr) {
            gr[edge] = gr[target] - gr[source];
        }
    }
    assert_eq!(gr[e0], 1.);
    assert_eq!(gr[e1], 3.);
    assert_eq!(gr[e2], 1.);
    assert_eq!(gr[e3], -2.);

    let mut nedges = 0;
    let mut dfs = Dfs::new(&gr, a);
    while let Some(node) = dfs.next(&gr) {
        let mut edges = gr.neighbors_directed(node, Incoming).detach();
        while let Some((edge, source)) = edges.next(&gr) {
            assert_eq!(gr.find_edge(source, node), Some(edge));
            nedges += 1;
        }

        let mut edges = gr.neighbors_directed(node, Outgoing).detach();
        while let Some((edge, target)) = edges.next(&gr) {
            assert_eq!(gr.find_edge(node, target), Some(edge));
            nedges += 1;
        }
    }
    assert_eq!(nedges, 8);
}

#[test]
fn index_twice_mut() {
    let mut gr = Graph::<_, _>::new();
    let a = gr.add_node(0.);
    let b = gr.add_node(0.);
    let c = gr.add_node(0.);
    let d = gr.add_node(0.);
    let e = gr.add_node(0.);
    let f = gr.add_node(0.);
    let g = gr.add_node(0.);
    gr.add_edge(a, b, 7.0);
    gr.add_edge(a, d, 5.);
    gr.add_edge(d, b, 9.);
    gr.add_edge(b, c, 8.);
    gr.add_edge(b, e, 7.);
    gr.add_edge(c, e, 5.);
    gr.add_edge(d, e, 15.);
    gr.add_edge(d, f, 6.);
    gr.add_edge(f, e, 8.);
    gr.add_edge(f, g, 11.);
    gr.add_edge(e, g, 9.);

    for dir in &[Incoming, Outgoing] {
        for nw in gr.node_weights_mut() {
            *nw = 0.;
        }

        // walk the graph and sum incoming edges
        let mut dfs = Dfs::new(&gr, a);
        while let Some(node) = dfs.next(&gr) {
            let mut edges = gr.neighbors_directed(node, *dir).detach();
            while let Some(edge) = edges.next_edge(&gr) {
                let (nw, ew) = gr.index_twice_mut(node, edge);
                *nw += *ew;
            }
        }

        // check the sums
        for i in 0..gr.node_count() {
            let ni = NodeIndex::new(i);
            let s = gr
                .edges_directed(ni, *dir)
                .map(|e| *e.weight())
                .fold(0., |a, b| a + b);
            assert_eq!(s, gr[ni]);
        }
        println!("Sum {:?}: {:?}", dir, gr);
    }
}

fn make_edge_iterator_graph<Ty: EdgeType>() -> Graph<f64, f64, Ty> {
    let mut gr = Graph::default();
    let a = gr.add_node(0.);
    let b = gr.add_node(0.);
    let c = gr.add_node(0.);
    let d = gr.add_node(0.);
    let e = gr.add_node(0.);
    let f = gr.add_node(0.);
    let g = gr.add_node(0.);
    gr.add_edge(a, b, 7.0);
    gr.add_edge(a, d, 5.);
    gr.add_edge(d, b, 9.);
    gr.add_edge(b, c, 8.);
    gr.add_edge(b, e, 7.);
    gr.add_edge(c, c, 8.);
    gr.add_edge(c, e, 5.);
    gr.add_edge(d, e, 15.);
    gr.add_edge(d, f, 6.);
    gr.add_edge(f, e, 8.);
    gr.add_edge(f, g, 11.);
    gr.add_edge(e, g, 9.);

    gr
}

#[test]
fn test_edge_iterators_directed() {
    let gr = make_edge_iterator_graph::<Directed>();

    for i in gr.node_indices() {
        itertools::assert_equal(gr.edges_directed(i, Outgoing), gr.edges(i));

        // Reversed reverses edges, so target and source need to be reversed once more.
        itertools::assert_equal(
            gr.edges_directed(i, Outgoing)
                .map(|edge| (edge.source(), edge.target())),
            Reversed(&gr)
                .edges_directed(i, Incoming)
                .map(|edge| (edge.target(), edge.source())),
        );

        for edge in gr.edges_directed(i, Outgoing) {
            assert_eq!(
                edge.source(),
                i,
                "outgoing edges should have a fixed source"
            );
        }
        for edge in Reversed(&gr).edges_directed(i, Incoming) {
            assert_eq!(
                edge.target(),
                i,
                "reversed incoming edges should have a fixed target"
            );
        }
    }

    let mut reversed_gr = gr.clone();
    reversed_gr.reverse();

    println!("{:#?}", gr);
    for i in gr.node_indices() {
        // Compare against reversed graphs two different ways: using .reverse() and Reversed.
        itertools::assert_equal(gr.edges_directed(i, Incoming), reversed_gr.edges(i));

        // Reversed reverses edges, so target and source need to be reversed once more.
        itertools::assert_equal(
            gr.edges_directed(i, Incoming)
                .map(|edge| (edge.source(), edge.target())),
            Reversed(&gr)
                .edges(i)
                .map(|edge| (edge.target(), edge.source())),
        );

        for edge in gr.edges_directed(i, Incoming) {
            assert_eq!(
                edge.target(),
                i,
                "incoming edges should have a fixed target"
            );
        }
        for edge in Reversed(&gr).edges_directed(i, Outgoing) {
            assert_eq!(
                edge.source(),
                i,
                "reversed outgoing edges should have a fixed source"
            );
        }
    }
}

#[test]
fn test_edge_iterators_undir() {
    let gr = make_edge_iterator_graph::<Undirected>();

    for i in gr.node_indices() {
        itertools::assert_equal(gr.edges_directed(i, Outgoing), gr.edges(i));

        // Reversed reverses edges, so target and source need to be reversed once more.
        itertools::assert_equal(
            gr.edges_directed(i, Outgoing)
                .map(|edge| (edge.source(), edge.target())),
            Reversed(&gr)
                .edges_directed(i, Incoming)
                .map(|edge| (edge.target(), edge.source())),
        );

        for edge in gr.edges_directed(i, Outgoing) {
            assert_eq!(
                edge.source(),
                i,
                "outgoing edges should have a fixed source"
            );
        }
        for edge in Reversed(&gr).edges_directed(i, Incoming) {
            assert_eq!(
                edge.target(),
                i,
                "reversed incoming edges should have a fixed target"
            );
        }
    }

    for i in gr.node_indices() {
        itertools::assert_equal(gr.edges_directed(i, Incoming), gr.edges(i));

        // Reversed reverses edges, so target and source need to be reversed once more.
        itertools::assert_equal(
            gr.edges_directed(i, Incoming)
                .map(|edge| (edge.source(), edge.target())),
            Reversed(&gr)
                .edges(i)
                .map(|edge| (edge.target(), edge.source())),
        );

        for edge in gr.edges_directed(i, Incoming) {
            assert_eq!(
                edge.target(),
                i,
                "incoming edges should have a fixed target"
            );
        }
        for edge in Reversed(&gr).edges_directed(i, Outgoing) {
            assert_eq!(
                edge.source(),
                i,
                "reversed outgoing edges should have a fixed source"
            );
        }
    }
}

#[test]
fn toposort_generic() {
    // This is a DAG, visit it in order
    let mut gr = Graph::<_, _>::new();
    let b = gr.add_node(("B", 0.));
    let a = gr.add_node(("A", 0.));
    let c = gr.add_node(("C", 0.));
    let d = gr.add_node(("D", 0.));
    let e = gr.add_node(("E", 0.));
    let f = gr.add_node(("F", 0.));
    let g = gr.add_node(("G", 0.));
    gr.add_edge(a, b, 7.0);
    gr.add_edge(a, d, 5.);
    gr.add_edge(d, b, 9.);
    gr.add_edge(b, c, 8.);
    gr.add_edge(b, e, 7.);
    gr.add_edge(c, e, 5.);
    gr.add_edge(d, e, 15.);
    gr.add_edge(d, f, 6.);
    gr.add_edge(f, e, 8.);
    gr.add_edge(f, g, 11.);
    gr.add_edge(e, g, 9.);

    assert!(!pg::algo::is_cyclic_directed(&gr));
    let mut index = 0.;
    let mut topo = Topo::new(&gr);
    while let Some(nx) = topo.next(&gr) {
        gr[nx].1 = index;
        index += 1.;
    }

    let mut order = Vec::new();
    index = 0.;
    let mut topo = Topo::new(&gr);
    while let Some(nx) = topo.next(&gr) {
        order.push(nx);
        assert_eq!(gr[nx].1, index);
        index += 1.;
    }
    println!("{:?}", gr);
    assert_is_topo_order(&gr, &order);

    {
        order.clear();
        let mut topo = Topo::new(&gr);
        while let Some(nx) = topo.next(&gr) {
            order.push(nx);
        }
        println!("{:?}", gr);
        assert_is_topo_order(&gr, &order);
    }
    let mut gr2 = gr.clone();
    gr.add_edge(e, d, -1.);
    assert!(pg::algo::is_cyclic_directed(&gr));
    assert!(pg::algo::toposort(&gr, None).is_err());
    gr2.add_edge(d, d, 0.);
    assert!(pg::algo::is_cyclic_directed(&gr2));
    assert!(pg::algo::toposort(&gr2, None).is_err());
}

#[test]
fn test_has_path() {
    // This is a DAG, visit it in order
    let mut gr = Graph::<_, _>::new();
    let b = gr.add_node(("B", 0.));
    let a = gr.add_node(("A", 0.));
    let c = gr.add_node(("C", 0.));
    let d = gr.add_node(("D", 0.));
    let e = gr.add_node(("E", 0.));
    let f = gr.add_node(("F", 0.));
    let g = gr.add_node(("G", 0.));
    gr.add_edge(a, b, 7.0);
    gr.add_edge(a, d, 5.);
    gr.add_edge(d, b, 9.);
    gr.add_edge(b, c, 8.);
    gr.add_edge(b, e, 7.);
    gr.add_edge(c, e, 5.);
    gr.add_edge(d, e, 15.);
    gr.add_edge(d, f, 6.);
    gr.add_edge(f, e, 8.);
    gr.add_edge(f, g, 11.);
    gr.add_edge(e, g, 9.);
    // disconnected island

    let h = gr.add_node(("H", 0.));
    let i = gr.add_node(("I", 0.));
    gr.add_edge(h, i, 2.);
    gr.add_edge(i, h, -2.);

    let mut state = DfsSpace::default();

    gr.add_edge(b, a, 99.);

    assert!(has_path_connecting(&gr, c, c, None));

    for edge in gr.edge_references() {
        assert!(has_path_connecting(&gr, edge.source(), edge.target(), None));
    }
    assert!(has_path_connecting(&gr, a, g, Some(&mut state)));
    assert!(!has_path_connecting(&gr, a, h, Some(&mut state)));
    assert!(has_path_connecting(&gr, a, c, None));
    assert!(has_path_connecting(&gr, a, c, Some(&mut state)));
    assert!(!has_path_connecting(&gr, h, a, Some(&mut state)));
}

#[test]
fn test_transitive_closure() {
    let expected = [
        1, 1, 1, 1,
        1, 1, 1, 1,
        1, 1, 1, 1,
        0, 0, 0, 1,
    ];

    let g = Graph::<(), ()>::from_edges(&[(0, 1), (0, 2), (1, 2), (2, 0), (2, 3)]);
    let tc = transitive_closure(&g);

    for (i, v) in expected.iter().map(|&v| v == 1).enumerate() {
        assert_eq!(v, tc[i]);
    }

    let n = g.node_count() as u32;

    for col in 0..n {
        for row in 0..n {
            assert_eq!(tc[(row * n + col) as usize],
                       has_path_connecting(&g, row.into(), col.into(), None));
        }
    }
}

#[test]
fn map_filter_map() {
    let mut g = Graph::new_undirected();
    let a = g.add_node("A");
    let b = g.add_node("B");
    let c = g.add_node("C");
    let d = g.add_node("D");
    let e = g.add_node("E");
    let f = g.add_node("F");
    g.add_edge(a, b, 7);
    g.add_edge(c, a, 9);
    g.add_edge(a, d, 14);
    g.add_edge(b, c, 10);
    g.add_edge(d, c, 2);
    g.add_edge(d, e, 9);
    g.add_edge(b, f, 15);
    g.add_edge(c, f, 11);
    g.add_edge(e, f, 6);
    println!("{:?}", g);

    let g2 = g.filter_map(
        |_, name| Some(*name),
        |_, &weight| if weight >= 10 { Some(weight) } else { None },
    );
    assert_eq!(g2.edge_count(), 4);
    for edge in g2.raw_edges() {
        assert!(edge.weight >= 10);
    }

    let g3 = g.filter_map(
        |i, &name| if i == a || i == e { None } else { Some(name) },
        |i, &weight| {
            let (source, target) = g.edge_endpoints(i).unwrap();
            // don't map edges from a removed node
            assert!(source != a);
            assert!(target != a);
            assert!(source != e);
            assert!(target != e);
            Some(weight)
        },
    );
    assert_eq!(g3.node_count(), g.node_count() - 2);
    assert_eq!(g3.edge_count(), g.edge_count() - 5);
    assert_graph_consistent(&g3);

    let mut g4 = g.clone();
    g4.retain_edges(|gr, i| {
        let (s, t) = gr.edge_endpoints(i).unwrap();
        !(s == a || s == e || t == a || t == e)
    });
    assert_eq!(g4.edge_count(), g.edge_count() - 5);
    assert_graph_consistent(&g4);
}

#[test]
fn from_edges() {
    let n = NodeIndex::new;
    let gr =
        Graph::<(), (), Undirected>::from_edges(&[(0, 1), (0, 2), (0, 3), (1, 2), (1, 3), (2, 3)]);
    assert_eq!(gr.node_count(), 4);
    assert_eq!(gr.edge_count(), 6);
    assert_eq!(gr.neighbors(n(0)).count(), 3);
    assert_eq!(gr.neighbors(n(1)).count(), 3);
    assert_eq!(gr.neighbors(n(2)).count(), 3);
    assert_eq!(gr.neighbors(n(3)).count(), 3);
    assert_graph_consistent(&gr);
}

#[test]
fn retain() {
    let mut gr = Graph::<i32, i32, Undirected>::from_edges(&[
        (0, 1, 2),
        (1, 1, 1),
        (0, 2, 0),
        (1, 2, 3),
        (2, 3, 3),
    ]);
    gr.retain_edges(|mut gr, i| {
        if gr[i] <= 0 {
            false
        } else {
            gr[i] -= 1;
            let (s, t) = gr.edge_endpoints(i).unwrap();
            gr[s] += 1;
            gr[t] += 1;

            gr[i] > 0
        }
    });

    assert_eq!(gr.edge_count(), 3);
    assert_eq!(gr[n(0)], 1);
    assert_eq!(gr[n(1)], 4);
    assert_eq!(gr[n(2)], 2);
    assert_eq!(gr[n(3)], 1);
    assert!(gr.find_edge(n(1), n(1)).is_none());
    assert!(gr.find_edge(n(0), n(2)).is_none());
    assert_graph_consistent(&gr);
}

fn assert_graph_consistent<N, E, Ty, Ix>(g: &Graph<N, E, Ty, Ix>)
where
    Ty: EdgeType,
    Ix: IndexType,
{
    assert_eq!(g.node_count(), g.node_indices().count());
    assert_eq!(g.edge_count(), g.edge_indices().count());
    for edge in g.raw_edges() {
        assert!(
            g.find_edge(edge.source(), edge.target()).is_some(),
            "Edge not in graph! {:?} to {:?}",
            edge.source(),
            edge.target()
        );
    }
}

#[test]
fn neighbors_selfloops() {
    // Directed graph
    let mut gr = Graph::<_, ()>::new();
    let a = gr.add_node("a");
    let b = gr.add_node("b");
    let c = gr.add_node("c");
    gr.extend_with_edges(&[(a, a), (a, b), (c, a), (a, a)]);

    let out_edges = [a, a, b];
    let in_edges = [a, a, c];
    let undir_edges = [a, a, b, c];
    let mut seen_out = gr.neighbors(a).collect::<Vec<_>>();
    seen_out.sort();
    assert_eq!(&seen_out, &out_edges);
    let mut seen_in = gr.neighbors_directed(a, Incoming).collect::<Vec<_>>();
    seen_in.sort();
    assert_eq!(&seen_in, &in_edges);

    let mut seen_undir = gr.neighbors_undirected(a).collect::<Vec<_>>();
    seen_undir.sort();
    assert_eq!(&seen_undir, &undir_edges);

    let mut seen_out = gr.edges(a).map(|e| e.target()).collect::<Vec<_>>();
    seen_out.sort();
    assert_eq!(&seen_out, &out_edges);

    let mut seen_walk = Vec::new();
    let mut walk = gr.neighbors(a).detach();
    while let Some(n) = walk.next_node(&gr) {
        seen_walk.push(n);
    }
    seen_walk.sort();
    assert_eq!(&seen_walk, &out_edges);

    seen_walk.clear();
    let mut walk = gr.neighbors_directed(a, Incoming).detach();
    while let Some(n) = walk.next_node(&gr) {
        seen_walk.push(n);
    }
    seen_walk.sort();
    assert_eq!(&seen_walk, &in_edges);

    seen_walk.clear();
    let mut walk = gr.neighbors_undirected(a).detach();
    while let Some(n) = walk.next_node(&gr) {
        seen_walk.push(n);
    }
    seen_walk.sort();
    assert_eq!(&seen_walk, &undir_edges);

    // Undirected graph
    let mut gr: Graph<_, (), _> = Graph::new_undirected();
    let a = gr.add_node("a");
    let b = gr.add_node("b");
    let c = gr.add_node("c");
    gr.extend_with_edges(&[(a, a), (a, b), (c, a)]);

    let out_edges = [a, b, c];
    let in_edges = [a, b, c];
    let undir_edges = [a, b, c];
    let mut seen_out = gr.neighbors(a).collect::<Vec<_>>();
    seen_out.sort();
    assert_eq!(&seen_out, &out_edges);

    let mut seen_out = gr.edges(a).map(|e| e.target()).collect::<Vec<_>>();
    seen_out.sort();
    assert_eq!(&seen_out, &out_edges);

    let mut seen_in = gr.neighbors_directed(a, Incoming).collect::<Vec<_>>();
    seen_in.sort();
    assert_eq!(&seen_in, &in_edges);

    let mut seen_undir = gr.neighbors_undirected(a).collect::<Vec<_>>();
    seen_undir.sort();
    assert_eq!(&seen_undir, &undir_edges);
}

fn degree<'a, G>(g: G, node: G::NodeId) -> usize
where
    G: IntoNeighbors,
    G::NodeId: PartialEq,
{
    // self loops count twice
    let original_node = node.clone();
    let mut degree = 0;
    for v in g.neighbors(node) {
        degree += if v == original_node { 2 } else { 1 };
    }
    degree
}

#[cfg(feature = "graphmap")]
#[test]
fn degree_sequence() {
    let mut gr = Graph::<usize, (), Undirected>::from_edges(&[
        (0, 1),
        (1, 2),
        (1, 3),
        (2, 4),
        (3, 4),
        (4, 4),
        (4, 5),
        (3, 5),
    ]);
    gr.add_node(0); // add isolated node
    let mut degree_sequence = gr
        .node_indices()
        .map(|i| degree(&gr, i))
        .collect::<Vec<_>>();

    degree_sequence.sort_by(|x, y| Ord::cmp(y, x));
    assert_eq!(&degree_sequence, &[5, 3, 3, 2, 2, 1, 0]);

    let mut gr = GraphMap::<_, (), Undirected>::from_edges(&[
        (0, 1),
        (1, 2),
        (1, 3),
        (2, 4),
        (3, 4),
        (4, 4),
        (4, 5),
        (3, 5),
    ]);
    gr.add_node(6); // add isolated node
    let mut degree_sequence = gr.nodes().map(|i| degree(&gr, i)).collect::<Vec<_>>();

    degree_sequence.sort_by(|x, y| Ord::cmp(y, x));
    assert_eq!(&degree_sequence, &[5, 3, 3, 2, 2, 1, 0]);
}

#[test]
fn neighbor_order() {
    let mut gr = Graph::new();
    let a = gr.add_node("a");
    let b = gr.add_node("b");
    let c = gr.add_node("c");
    gr.add_edge(a, b, 0);
    gr.add_edge(a, a, 1);

    gr.add_edge(c, a, 2);

    gr.add_edge(a, c, 3);

    gr.add_edge(c, a, 4);
    gr.add_edge(b, a, 5);

    // neighbors (edges) are in lifo order, if it's a directed graph
    assert_eq!(gr.neighbors(a).collect::<Vec<_>>(), vec![c, a, b]);
    assert_eq!(
        gr.neighbors_directed(a, Incoming).collect::<Vec<_>>(),
        vec![b, c, c, a]
    );
}

#[test]
fn dot() {
    // test alternate formatting
    #[derive(Debug)]
    struct Record {
        a: i32,
        b: &'static str,
    };
    let mut gr = Graph::new();
    let a = gr.add_node(Record { a: 1, b: r"abc\" });
    gr.add_edge(a, a, (1, 2));
    let dot_output = format!("{:?}", Dot::new(&gr));
    assert_eq!(
        dot_output,
        // The single \ turns into four \\\\ because of Debug which turns it to \\ and then escaping each \ to \\.
        r#"digraph {
    0 [label="Record { a: 1, b: \"abc\\\\\" }"]
    0 -> 0 [label="(1, 2)"]
}
"#
    );
}

#[test]
fn filtered() {
    let mut g = Graph::new();
    let a = g.add_node("A");
    let b = g.add_node("B");
    let c = g.add_node("C");
    let d = g.add_node("D");
    let e = g.add_node("E");
    let f = g.add_node("F");
    g.add_edge(a, b, 7);
    g.add_edge(c, a, 9);
    g.add_edge(a, d, 14);
    g.add_edge(b, c, 10);
    g.add_edge(d, c, 2);
    g.add_edge(d, e, 9);
    g.add_edge(b, f, 15);
    g.add_edge(c, f, 11);
    g.add_edge(e, f, 6);
    println!("{:?}", g);

    let filt = NodeFiltered(&g, |n: NodeIndex| n != c && n != e);

    let mut dfs = DfsPostOrder::new(&filt, a);
    let mut po = Vec::new();
    while let Some(nx) = dfs.next(&filt) {
        println!("Next: {:?}", nx);
        po.push(nx);
    }
    assert_eq!(set(po), set(g.node_identifiers().filter(|n| (filt.1)(*n))));
}

#[test]
fn filtered_edge_reverse() {
    use petgraph::visit::EdgeFiltered;
    #[derive(Eq, PartialEq)]
    enum E {
        A,
        B,
    }

    // Start with single node graph with loop
    let mut g = Graph::new();
    let a = g.add_node("A");
    g.add_edge(a, a, E::A);
    let ef_a = EdgeFiltered::from_fn(&g, |edge| *edge.weight() == E::A);
    let mut po = Vec::new();
    let mut dfs = Dfs::new(&ef_a, a);
    while let Some(next_n_ix) = dfs.next(&ef_a) {
        po.push(next_n_ix);
    }
    assert_eq!(set(po), set(vec![a]));

    // Check in reverse
    let mut po = Vec::new();
    let mut dfs = Dfs::new(&Reversed(&ef_a), a);
    while let Some(next_n_ix) = dfs.next(&Reversed(&ef_a)) {
        po.push(next_n_ix);
    }
    assert_eq!(set(po), set(vec![a]));

    let mut g = Graph::new();
    let a = g.add_node("A");
    let b = g.add_node("B");
    let c = g.add_node("C");
    let d = g.add_node("D");
    let e = g.add_node("E");
    let f = g.add_node("F");
    let h = g.add_node("H");
    let i = g.add_node("I");
    let j = g.add_node("J");

    g.add_edge(a, b, E::A);
    g.add_edge(b, c, E::A);
    g.add_edge(c, d, E::B);
    g.add_edge(d, e, E::A);
    g.add_edge(e, f, E::A);
    g.add_edge(e, h, E::A);
    g.add_edge(e, i, E::A);
    g.add_edge(i, j, E::A);

    let ef_a = EdgeFiltered::from_fn(&g, |edge| *edge.weight() == E::A);
    let ef_b = EdgeFiltered::from_fn(&g, |edge| *edge.weight() == E::B);

    // DFS down from a, filtered by E::A.
    let mut po = Vec::new();
    let mut dfs = Dfs::new(&ef_a, a);
    while let Some(next_n_ix) = dfs.next(&ef_a) {
        po.push(next_n_ix);
    }
    assert_eq!(set(po), set(vec![a, b, c]));

    // Reversed DFS from f, filtered by E::A.
    let mut dfs = Dfs::new(&Reversed(&ef_a), f);
    let mut po = Vec::new();
    while let Some(next_n_ix) = dfs.next(&Reversed(&ef_a)) {
        po.push(next_n_ix);
    }
    assert_eq!(set(po), set(vec![d, e, f]));

    // Reversed DFS from j, filtered by E::A.
    let mut dfs = Dfs::new(&Reversed(&ef_a), j);
    let mut po = Vec::new();
    while let Some(next_n_ix) = dfs.next(&Reversed(&ef_a)) {
        po.push(next_n_ix);
    }
    assert_eq!(set(po), set(vec![d, e, i, j]));

    // Reversed DFS from c, filtered by E::A.
    let mut dfs = Dfs::new(&Reversed(&ef_a), c);
    let mut po = Vec::new();
    while let Some(next_n_ix) = dfs.next(&Reversed(&ef_a)) {
        po.push(next_n_ix);
    }
    assert_eq!(set(po), set(vec![a, b, c]));

    // Reversed DFS from c, filtered by E::B.
    let mut dfs = Dfs::new(&Reversed(&ef_b), c);
    let mut po = Vec::new();
    while let Some(next_n_ix) = dfs.next(&Reversed(&ef_b)) {
        po.push(next_n_ix);
    }
    assert_eq!(set(po), set(vec![c]));

    // Reversed DFS from d, filtered by E::B.
    let mut dfs = Dfs::new(&Reversed(&ef_b), d);
    let mut po = Vec::new();
    while let Some(next_n_ix) = dfs.next(&Reversed(&ef_b)) {
        po.push(next_n_ix);
    }
    assert_eq!(set(po), set(vec![c, d]));

    // Now let's test the same graph but undirected

    let mut g = Graph::new_undirected();
    let a = g.add_node("A");
    let b = g.add_node("B");
    let c = g.add_node("C");
    let d = g.add_node("D");
    let e = g.add_node("E");
    let f = g.add_node("F");
    let h = g.add_node("H");
    let i = g.add_node("I");
    let j = g.add_node("J");

    g.add_edge(a, b, E::A);
    g.add_edge(b, c, E::A);
    g.add_edge(c, d, E::B);
    g.add_edge(d, e, E::A);
    g.add_edge(e, f, E::A);
    g.add_edge(e, h, E::A);
    g.add_edge(e, i, E::A);
    g.add_edge(i, j, E::A);

    let ef_a = EdgeFiltered::from_fn(&g, |edge| *edge.weight() == E::A);
    let ef_b = EdgeFiltered::from_fn(&g, |edge| *edge.weight() == E::B);
    let mut po = Vec::new();
    let mut dfs = Dfs::new(&Reversed(&ef_b), d);
    while let Some(next_n_ix) = dfs.next(&Reversed(&ef_b)) {
        po.push(next_n_ix);
    }
    assert_eq!(set(po), set(vec![c, d]));

    let mut po = Vec::new();
    let mut dfs = Dfs::new(&Reversed(&ef_a), h);
    while let Some(next_n_ix) = dfs.next(&Reversed(&ef_a)) {
        po.push(next_n_ix);
    }
    assert_eq!(set(po), set(vec![d, e, f, h, i, j]));
}

#[test]
fn dfs_visit() {
    use petgraph::visit::Control;
    use petgraph::visit::DfsEvent::*;
    use petgraph::visit::{depth_first_search, Time};
    use petgraph::visit::{VisitMap, Visitable};
    let gr: Graph<(), ()> = Graph::from_edges(&[
        (0, 5),
        (0, 2),
        (0, 3),
        (0, 1),
        (1, 3),
        (2, 3),
        (2, 4),
        (4, 0),
        (4, 5),
    ]);

    let invalid_time = Time(!0);
    let mut discover_time = vec![invalid_time; gr.node_count()];
    let mut finish_time = vec![invalid_time; gr.node_count()];
    let mut has_tree_edge = gr.visit_map();
    let mut edges = HashSet::new();
    depth_first_search(&gr, Some(n(0)), |evt| {
        println!("Event: {:?}", evt);
        match evt {
            Discover(n, t) => discover_time[n.index()] = t,
            Finish(n, t) => finish_time[n.index()] = t,
            TreeEdge(u, v) => {
                // v is an ancestor of u
                assert!(has_tree_edge.visit(v), "Two tree edges to {:?}!", v);
                assert!(discover_time[v.index()] == invalid_time);
                assert!(discover_time[u.index()] != invalid_time);
                assert!(finish_time[u.index()] == invalid_time);
                edges.insert((u, v));
            }
            BackEdge(u, v) => {
                // u is an ancestor of v
                assert!(discover_time[v.index()] != invalid_time);
                assert!(finish_time[v.index()] == invalid_time);
                edges.insert((u, v));
            }
            CrossForwardEdge(u, v) => {
                edges.insert((u, v));
            }
        }
    });
    assert!(discover_time.iter().all(|x| *x != invalid_time));
    assert!(finish_time.iter().all(|x| *x != invalid_time));
    assert_eq!(edges.len(), gr.edge_count());
    assert_eq!(
        edges,
        set(gr.edge_references().map(|e| (e.source(), e.target())))
    );
    println!("{:?}", discover_time);
    println!("{:?}", finish_time);

    // find path from 0 to 4
    let mut predecessor = vec![NodeIndex::end(); gr.node_count()];
    let start = n(0);
    let goal = n(4);
    let ret = depth_first_search(&gr, Some(start), |event| {
        if let TreeEdge(u, v) = event {
            predecessor[v.index()] = u;
            if v == goal {
                return Control::Break(u);
            }
        }
        Control::Continue
    });
    // assert we did terminate early
    assert!(ret.break_value().is_some());
    assert!(predecessor.iter().any(|x| *x == NodeIndex::end()));

    let mut next = goal;
    let mut path = vec![next];
    while next != start {
        let pred = predecessor[next.index()];
        path.push(pred);
        next = pred;
    }
    path.reverse();
    assert_eq!(&path, &[n(0), n(2), n(4)]);

    // check that if we prune 2, we never see 4.
    let start = n(0);
    let prune = n(2);
    let nongoal = n(4);
    let ret = depth_first_search(&gr, Some(start), |event| {
        if let Discover(n, _) = event {
            if n == prune {
                return Control::Prune;
            }
        } else if let TreeEdge(u, v) = event {
            if v == nongoal {
                return Control::Break(u);
            }
        }
        Control::Continue
    });
    assert!(ret.break_value().is_none());
}

#[test]
fn filtered_post_order() {
    use petgraph::visit::NodeFiltered;

    let mut gr: Graph<(), ()> =
        Graph::from_edges(&[(0, 2), (1, 2), (0, 3), (1, 4), (2, 4), (4, 5), (3, 5)]);
    // map reachable nodes
    let mut dfs = Dfs::new(&gr, n(0));
    while let Some(_) = dfs.next(&gr) {}

    let map = dfs.discovered;
    gr.add_edge(n(0), n(1), ());
    let mut po = Vec::new();
    let mut dfs = DfsPostOrder::new(&gr, n(0));
    let f = NodeFiltered(&gr, map);
    while let Some(n) = dfs.next(&f) {
        po.push(n);
    }
    assert!(!po.contains(&n(1)));
}

#[test]
fn filter_elements() {
    use petgraph::data::Element::{Edge, Node};
    use petgraph::data::ElementIterator;
    use petgraph::data::FromElements;
    let elements = vec![
        Node { weight: "A" },
        Node { weight: "B" },
        Node { weight: "C" },
        Node { weight: "D" },
        Node { weight: "E" },
        Node { weight: "F" },
        Edge {
            source: 0,
            target: 1,
            weight: 7,
        },
        Edge {
            source: 2,
            target: 0,
            weight: 9,
        },
        Edge {
            source: 0,
            target: 3,
            weight: 14,
        },
        Edge {
            source: 1,
            target: 2,
            weight: 10,
        },
        Edge {
            source: 3,
            target: 2,
            weight: 2,
        },
        Edge {
            source: 3,
            target: 4,
            weight: 9,
        },
        Edge {
            source: 1,
            target: 5,
            weight: 15,
        },
        Edge {
            source: 2,
            target: 5,
            weight: 11,
        },
        Edge {
            source: 4,
            target: 5,
            weight: 6,
        },
    ];
    let mut g = DiGraph::<_, _>::from_elements(elements.iter().cloned());
    println!("{:#?}", g);
    assert!(g.contains_edge(n(1), n(5)));
    let g2 =
        DiGraph::<_, _>::from_elements(elements.iter().cloned().filter_elements(|elt| match elt {
            Node { ref weight } if **weight == "B" => false,
            _ => true,
        }));
    println!("{:#?}", g2);
    g.remove_node(n(1));
    assert!(is_isomorphic_matching(
        &g,
        &g2,
        PartialEq::eq,
        PartialEq::eq
    ));
}

#[test]
fn test_edge_filtered() {
    use petgraph::algo::connected_components;
    use petgraph::visit::EdgeFiltered;
    use petgraph::visit::IntoEdgeReferences;

    let gr = UnGraph::<(), _>::from_edges(&[
        // cycle
        (0, 1, 7),
        (1, 2, 9),
        (2, 1, 14),
        // cycle
        (3, 4, 10),
        (4, 5, 2),
        (5, 3, 9),
        // cross edges
        (0, 3, -1),
        (1, 4, -2),
        (2, 5, -3),
    ]);
    assert_eq!(connected_components(&gr), 1);
    let positive_edges = EdgeFiltered::from_fn(&gr, |edge| *edge.weight() >= 0);
    assert_eq!(positive_edges.edge_references().count(), 6);
    assert!(positive_edges
        .edge_references()
        .all(|edge| *edge.weight() >= 0));
    assert_eq!(connected_components(&positive_edges), 2);

    let mut dfs = DfsPostOrder::new(&positive_edges, n(0));
    while let Some(_) = dfs.next(&positive_edges) {}

    let n = n::<u32>;
    for node in &[n(0), n(1), n(2)] {
        assert!(dfs.discovered.is_visited(node));
    }
    for node in &[n(3), n(4), n(5)] {
        assert!(!dfs.discovered.is_visited(node));
    }
}

#[test]
fn test_dominators_simple_fast() {
    // Construct the following graph:
    //
    //                                  .-----.
    //                                  |     <--------------------------------.
    //          .--------+--------------|  r  |--------------.                 |
    //          |        |              |     |              |                 |
    //          |        |              '-----'              |                 |
    //          |     .--V--.                             .--V--.              |
    //          |     |     |                             |     |              |
    //          |     |  b  |                             |  c  |--------.     |
    //          |     |     |                             |     |        |     |
    //          |     '-----'                             '-----'        |     |
    //       .--V--.     |                                   |        .--V--.  |
    //       |     |     |                                   |        |     |  |
    //       |  a  <-----+                                   |   .----|  g  |  |
    //       |     |     |                              .----'   |    |     |  |
    //       '-----'     |                              |        |    '-----'  |
    //          |        |                              |        |       |     |
    //       .--V--.     |    .-----.                .--V--.     |       |     |
    //       |     |     |    |     |                |     |     |       |     |
    //       |  d  <-----+---->  e  <----.           |  f  |     |       |     |
    //       |     |          |     |    |           |     |     |       |     |
    //       '-----'          '-----'    |           '-----'     |       |     |
    //          |     .-----.    |       |              |        |    .--V--.  |
    //          |     |     |    |       |              |      .-'    |     |  |
    //          '----->  l  |    |       |              |      |      |  j  |  |
    //                |     |    '--.    |              |      |      |     |  |
    //                '-----'       |    |              |      |      '-----'  |
    //                   |       .--V--. |              |   .--V--.      |     |
    //                   |       |     | |              |   |     |      |     |
    //                   '------->  h  |-'              '--->  i  <------'     |
    //                           |     |          .--------->     |            |
    //                           '-----'          |         '-----'            |
    //                              |          .-----.         |               |
    //                              |          |     |         |               |
    //                              '---------->  k  <---------'               |
    //                                         |     |                         |
    //                                         '-----'                         |
    //                                            |                            |
    //                                            '----------------------------'
    //
    // This graph has the following dominator tree:
    //
    //     r
    //     |-- a
    //     |-- b
    //     |-- c
    //     |   |-- f
    //     |   `-- g
    //     |       `-- j
    //     |-- d
    //     |   `-- l
    //     |-- e
    //     |-- i
    //     |-- k
    //     `-- h
    //
    // This graph and dominator tree are taken from figures 1 and 2 of "A Fast
    // Algorithm for Finding Dominators in a Flowgraph" by Lengauer et al:
    // http://www.cs.princeton.edu/courses/archive/spr03/cs423/download/dominators.pdf.

    let mut graph = DiGraph::<_, _>::new();

    let r = graph.add_node("r");
    let a = graph.add_node("a");
    let b = graph.add_node("b");
    let c = graph.add_node("c");
    let d = graph.add_node("d");
    let e = graph.add_node("e");
    let f = graph.add_node("f");
    let g = graph.add_node("g");
    let h = graph.add_node("h");
    let i = graph.add_node("i");
    let j = graph.add_node("j");
    let k = graph.add_node("k");
    let l = graph.add_node("l");

    graph.add_edge(r, a, ());
    graph.add_edge(r, b, ());
    graph.add_edge(r, c, ());
    graph.add_edge(a, d, ());
    graph.add_edge(b, a, ());
    graph.add_edge(b, d, ());
    graph.add_edge(b, e, ());
    graph.add_edge(c, f, ());
    graph.add_edge(c, g, ());
    graph.add_edge(d, l, ());
    graph.add_edge(e, h, ());
    graph.add_edge(f, i, ());
    graph.add_edge(g, i, ());
    graph.add_edge(g, j, ());
    graph.add_edge(h, e, ());
    graph.add_edge(h, k, ());
    graph.add_edge(i, k, ());
    graph.add_edge(j, i, ());
    graph.add_edge(k, r, ());
    graph.add_edge(k, i, ());
    graph.add_edge(l, h, ());

    let doms = dominators::simple_fast(&graph, r);

    assert_eq!(doms.root(), r);
    assert_eq!(
        doms.immediate_dominator(r),
        None,
        "The root node has no idom"
    );

    assert_eq!(
        doms.immediate_dominator(a),
        Some(r),
        "r is the immediate dominator of a"
    );
    assert_eq!(
        doms.immediate_dominator(b),
        Some(r),
        "r is the immediate dominator of b"
    );
    assert_eq!(
        doms.immediate_dominator(c),
        Some(r),
        "r is the immediate dominator of c"
    );
    assert_eq!(
        doms.immediate_dominator(f),
        Some(c),
        "c is the immediate dominator of f"
    );
    assert_eq!(
        doms.immediate_dominator(g),
        Some(c),
        "c is the immediate dominator of g"
    );
    assert_eq!(
        doms.immediate_dominator(j),
        Some(g),
        "g is the immediate dominator of j"
    );
    assert_eq!(
        doms.immediate_dominator(d),
        Some(r),
        "r is the immediate dominator of d"
    );
    assert_eq!(
        doms.immediate_dominator(l),
        Some(d),
        "d is the immediate dominator of l"
    );
    assert_eq!(
        doms.immediate_dominator(e),
        Some(r),
        "r is the immediate dominator of e"
    );
    assert_eq!(
        doms.immediate_dominator(i),
        Some(r),
        "r is the immediate dominator of i"
    );
    assert_eq!(
        doms.immediate_dominator(k),
        Some(r),
        "r is the immediate dominator of k"
    );
    assert_eq!(
        doms.immediate_dominator(h),
        Some(r),
        "r is the immediate dominator of h"
    );

    let mut graph = graph.clone();
    let z = graph.add_node("z");
    let doms = dominators::simple_fast(&graph, r);
    assert_eq!(
        doms.immediate_dominator(z),
        None,
        "nodes that aren't reachable from the root do not have an idom"
    );
}<|MERGE_RESOLUTION|>--- conflicted
+++ resolved
@@ -11,11 +11,7 @@
 use petgraph::algo::{
     dominators, has_path_connecting, is_cyclic_undirected, is_isomorphic_matching,
     min_spanning_tree,
-<<<<<<< HEAD
-    is_isomorphic_matching,
     transitive_closure,
-=======
->>>>>>> b48818ff
 };
 
 use petgraph::graph::node_index as n;
