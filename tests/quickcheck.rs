#![cfg(feature="quickcheck")]
#[macro_use] extern crate quickcheck;
extern crate rand;
extern crate petgraph;
#[macro_use] extern crate defmac;

extern crate odds;
extern crate itertools;

mod utils;

use utils::Small;

use odds::prelude::*;
use std::collections::HashSet;
use std::hash::Hash;

use rand::Rng;
use itertools::assert_equal;
use itertools::cloned;

use petgraph::prelude::*;
use petgraph::{
    EdgeType, 
};
use petgraph::dot::{Dot, Config};
use petgraph::algo::{
    condensation,
    min_spanning_tree,
    is_cyclic_undirected,
    is_cyclic_directed,
    is_isomorphic,
    is_isomorphic_matching,
    toposort,
    kosaraju_scc,
    tarjan_scc,
    dijkstra,
    bellman_ford,
    transitive_closure,
    has_path_connecting,
};
use petgraph::visit::{Topo, Reversed};
use petgraph::visit::{
    IntoNodeReferences,
    IntoEdgeReferences,
    NodeIndexable,
    EdgeRef,
};
use petgraph::data::FromElements;
use petgraph::graph::{IndexType, node_index, edge_index};
use petgraph::graphmap::{
    NodeTrait,
};

fn mst_graph<N, E, Ty, Ix>(g: &Graph<N, E, Ty, Ix>) -> Graph<N, E, Undirected, Ix>
    where Ty: EdgeType,
          Ix: IndexType,
          N: Clone, E: Clone + PartialOrd,
{
    Graph::from_elements(min_spanning_tree(&g))
}

use std::fmt;

quickcheck! {
    fn mst_directed(g: Small<Graph<(), u32>>) -> bool {
        // filter out isolated nodes
        let no_singles = g.filter_map(
            |nx, w| g.neighbors_undirected(nx).next().map(|_| w),
            |_, w| Some(w));
        for i in no_singles.node_indices() {
            assert!(no_singles.neighbors_undirected(i).count() > 0);
        }
        assert_eq!(no_singles.edge_count(), g.edge_count());
        let mst = mst_graph(&no_singles);
        assert!(!is_cyclic_undirected(&mst));
        true
    }
}

quickcheck! {
    fn mst_undirected(g: Graph<(), u32, Undirected>) -> bool {
        // filter out isolated nodes
        let no_singles = g.filter_map(
            |nx, w| g.neighbors_undirected(nx).next().map(|_| w),
            |_, w| Some(w));
        for i in no_singles.node_indices() {
            assert!(no_singles.neighbors_undirected(i).count() > 0);
        }
        assert_eq!(no_singles.edge_count(), g.edge_count());
        let mst = mst_graph(&no_singles);
        assert!(!is_cyclic_undirected(&mst));
        true
    }
}

quickcheck! {
    fn reverse_undirected(g: Small<UnGraph<(), ()>>) -> bool {
        let mut h = (*g).clone();
        h.reverse();
        is_isomorphic(&g, &h)
    }
}

fn assert_graph_consistent<N, E, Ty, Ix>(g: &Graph<N, E, Ty, Ix>)
    where Ty: EdgeType,
          Ix: IndexType,
{
    assert_eq!(g.node_count(), g.node_indices().count());
    assert_eq!(g.edge_count(), g.edge_indices().count());
    for edge in g.raw_edges() {
        assert!(g.find_edge(edge.source(), edge.target()).is_some(),
                "Edge not in graph! {:?} to {:?}", edge.source(), edge.target());
    }
}

#[test]
fn reverse_directed() {
    fn prop<Ty: EdgeType>(mut g: Graph<(), (), Ty>) -> bool {
        let node_outdegrees = g.node_indices()
                                .map(|i| g.neighbors_directed(i, Outgoing).count())
                                .collect::<Vec<_>>();
        let node_indegrees = g.node_indices()
                                .map(|i| g.neighbors_directed(i, Incoming).count())
                                .collect::<Vec<_>>();

        g.reverse();
        let new_outdegrees = g.node_indices()
                                .map(|i| g.neighbors_directed(i, Outgoing).count())
                                .collect::<Vec<_>>();
        let new_indegrees = g.node_indices()
                                .map(|i| g.neighbors_directed(i, Incoming).count())
                                .collect::<Vec<_>>();
        assert_eq!(node_outdegrees, new_indegrees);
        assert_eq!(node_indegrees, new_outdegrees);
        assert_graph_consistent(&g);
        true
    }
    quickcheck::quickcheck(prop as fn(Graph<_, _, Directed>) -> bool);
}

#[test]
fn graph_retain_nodes() {
    fn prop<Ty: EdgeType>(mut g: Graph<i32, i32, Ty>) -> bool {
        // Remove all negative nodes, these should be randomly spread
        let og = g.clone();
        let nodes = g.node_count();
        let num_negs = g.raw_nodes().iter().filter(|n| n.weight < 0).count();
        let mut removed = 0;
        g.retain_nodes(|g, i| {
            let keep = g[i] >= 0;
            if !keep {
                removed += 1;
            }
            keep
        });
        let num_negs_post = g.raw_nodes().iter().filter(|n| n.weight < 0).count();
        let num_pos_post = g.raw_nodes().iter().filter(|n| n.weight >= 0).count();
        assert_eq!(num_negs_post, 0);
        assert_eq!(removed, num_negs);
        assert_eq!(num_negs + g.node_count(), nodes);
        assert_eq!(num_pos_post, g.node_count());

        // check against filter_map
        let filtered = og.filter_map(|_, w| if *w >= 0 { Some(*w) } else { None },
                                     |_, w| Some(*w));
        assert_eq!(g.node_count(), filtered.node_count());
        /*
        println!("Iso of graph with nodes={}, edges={}",
                 g.node_count(), g.edge_count());
                 */
        assert!(is_isomorphic_matching(&filtered, &g, PartialEq::eq, PartialEq::eq));

        true
    }
    quickcheck::quickcheck(prop as fn(Graph<_, _, Directed>) -> bool);
    quickcheck::quickcheck(prop as fn(Graph<_, _, Undirected>) -> bool);
}

#[test]
fn graph_retain_edges() {
    fn prop<Ty: EdgeType>(mut g: Graph<(), i32, Ty>) -> bool {
        // Remove all negative edges, these should be randomly spread
        let og = g.clone();
        let edges = g.edge_count();
        let num_negs = g.raw_edges().iter().filter(|n| n.weight < 0).count();
        let mut removed = 0;
        g.retain_edges(|g, i| {
            let keep = g[i] >= 0;
            if !keep {
                removed += 1;
            }
            keep
        });
        let num_negs_post = g.raw_edges().iter().filter(|n| n.weight < 0).count();
        let num_pos_post = g.raw_edges().iter().filter(|n| n.weight >= 0).count();
        assert_eq!(num_negs_post, 0);
        assert_eq!(removed, num_negs);
        assert_eq!(num_negs + g.edge_count(), edges);
        assert_eq!(num_pos_post, g.edge_count());
        if og.edge_count() < 30 {
            // check against filter_map
            let filtered = og.filter_map(
                |_, w| Some(*w),
                |_, w| if *w >= 0 { Some(*w) } else { None });
            assert_eq!(g.node_count(), filtered.node_count());
            assert!(is_isomorphic(&filtered, &g));
        }
        true
    }
    quickcheck::quickcheck(prop as fn(Graph<_, _, Directed>) -> bool);
    quickcheck::quickcheck(prop as fn(Graph<_, _, Undirected>) -> bool);
}

#[test]
fn stable_graph_retain_edges() {
    fn prop<Ty: EdgeType>(mut g: StableGraph<(), i32, Ty>) -> bool {
        // Remove all negative edges, these should be randomly spread
        let og = g.clone();
        let edges = g.edge_count();
        let num_negs = g.edge_references().filter(|n| *n.weight() < 0).count();
        let mut removed = 0;
        g.retain_edges(|g, i| {
            let keep = g[i] >= 0;
            if !keep {
                removed += 1;
            }
            keep
        });
        let num_negs_post = g.edge_references().filter(|n| *n.weight() < 0).count();
        let num_pos_post = g.edge_references().filter(|n| *n.weight() >= 0).count();
        assert_eq!(num_negs_post, 0);
        assert_eq!(removed, num_negs);
        assert_eq!(num_negs + g.edge_count(), edges);
        assert_eq!(num_pos_post, g.edge_count());
        if og.edge_count() < 30 {
            // check against filter_map
            let filtered = og.filter_map(
                |_, w| Some(*w),
                |_, w| if *w >= 0 { Some(*w) } else { None });
            assert_eq!(g.node_count(), filtered.node_count());
        }
        true
    }
    quickcheck::quickcheck(prop as fn(StableGraph<_, _, Directed>) -> bool);
    quickcheck::quickcheck(prop as fn(StableGraph<_, _, Undirected>) -> bool);
}

#[test]
fn isomorphism_1() {
    // using small weights so that duplicates are likely
    fn prop<Ty: EdgeType>(g: Small<Graph<i8, i8, Ty>>) -> bool {
        let mut rng = rand::thread_rng();
        // several trials of different isomorphisms of the same graph
        // mapping of node indices
        let mut map = g.node_indices().collect::<Vec<_>>();
        let mut ng = Graph::<_, _, Ty>::with_capacity(g.node_count(), g.edge_count());
        for _ in 0..1 {
            rng.shuffle(&mut map);
            ng.clear();

            for _ in g.node_indices() {
                ng.add_node(0);
            }
            // Assign node weights
            for i in g.node_indices() {
                ng[map[i.index()]] = g[i];
            }
            // Add edges
            for i in g.edge_indices() {
                let (s, t) = g.edge_endpoints(i).unwrap();
                ng.add_edge(map[s.index()],
                            map[t.index()],
                            g[i]);
            }
            if g.node_count() < 20 && g.edge_count() < 50 {
                assert!(is_isomorphic(&g, &ng));
            }
            assert!(is_isomorphic_matching(&g, &ng, PartialEq::eq, PartialEq::eq));
        }
        true
    }
    quickcheck::quickcheck(prop::<Undirected> as fn(_) -> bool);
    quickcheck::quickcheck(prop::<Directed> as fn(_) -> bool);
}

#[test]
fn isomorphism_modify() {
    // using small weights so that duplicates are likely
    fn prop<Ty: EdgeType>(g: Small<Graph<i16, i8, Ty>>, node: u8, edge: u8) -> bool {
        println!("graph {:#?}", g);
        let mut ng = (*g).clone();
        let i = node_index(node as usize);
        let j = edge_index(edge as usize);
        if i.index() < g.node_count() {
            ng[i] = (g[i] == 0) as i16;
        }
        if j.index() < g.edge_count() {
            ng[j] = (g[j] == 0) as i8;
        }
        if i.index() < g.node_count() || j.index() < g.edge_count() {
            assert!(!is_isomorphic_matching(&g, &ng, PartialEq::eq, PartialEq::eq));
        } else {
            assert!(is_isomorphic_matching(&g, &ng, PartialEq::eq, PartialEq::eq));
        }
        true
    }
    quickcheck::quickcheck(prop::<Undirected> as fn(_, _, _) -> bool);
    quickcheck::quickcheck(prop::<Directed> as fn(_, _, _) -> bool);
}

#[test]
fn graph_remove_edge() {
    fn prop<Ty: EdgeType>(mut g: Graph<(), (), Ty>, a: u8, b: u8) -> bool {
        let a = node_index(a as usize);
        let b = node_index(b as usize);
        let edge = g.find_edge(a, b);
        if !g.is_directed() {
            assert_eq!(edge.is_some(), g.find_edge(b, a).is_some());
        }
        if let Some(ex) = edge {
            assert!(g.remove_edge(ex).is_some());
        }
        assert_graph_consistent(&g);
        assert!(g.find_edge(a, b).is_none());
        assert!(g.neighbors(a).find(|x| *x == b).is_none());
        if !g.is_directed() {
            assert!(g.neighbors(b).find(|x| *x == a).is_none());
        }
        true
    }
    quickcheck::quickcheck(prop as fn(Graph<_, _, Undirected>, _, _) -> bool);
    quickcheck::quickcheck(prop as fn(Graph<_, _, Directed>, _, _) -> bool);
}

#[cfg(feature = "stable_graph")]
#[test]
fn stable_graph_remove_edge() {
    fn prop<Ty: EdgeType>(mut g: StableGraph<(), (), Ty>, a: u8, b: u8) -> bool {
        let a = node_index(a as usize);
        let b = node_index(b as usize);
        let edge = g.find_edge(a, b);
        if !g.is_directed() {
            assert_eq!(edge.is_some(), g.find_edge(b, a).is_some());
        }
        if let Some(ex) = edge {
            assert!(g.remove_edge(ex).is_some());
        }
        //assert_graph_consistent(&g);
        assert!(g.find_edge(a, b).is_none());
        assert!(g.neighbors(a).find(|x| *x == b).is_none());
        if !g.is_directed() {
            assert!(g.find_edge(b, a).is_none());
            assert!(g.neighbors(b).find(|x| *x == a).is_none());
        }
        true
    }
    quickcheck::quickcheck(prop as fn(StableGraph<_, _, Undirected>, _, _) -> bool);
    quickcheck::quickcheck(prop as fn(StableGraph<_, _, Directed>, _, _) -> bool);
}

#[cfg(feature = "stable_graph")]
#[test]
fn stable_graph_add_remove_edges() {
    fn prop<Ty: EdgeType>(mut g: StableGraph<(), (), Ty>, edges: Vec<(u8, u8)>) -> bool {
        for &(a, b) in &edges {
            let a = node_index(a as usize);
            let b = node_index(b as usize);
            let edge = g.find_edge(a, b);

            if edge.is_none() && g.contains_node(a) && g.contains_node(b) {
                let _index = g.add_edge(a, b, ());
                continue;
            }

            if !g.is_directed() {
                assert_eq!(edge.is_some(), g.find_edge(b, a).is_some());
            }
            if let Some(ex) = edge {
                assert!(g.remove_edge(ex).is_some());
            }
            //assert_graph_consistent(&g);
            assert!(g.find_edge(a, b).is_none(), "failed to remove edge {:?} from graph {:?}", (a, b), g);
            assert!(g.neighbors(a).find(|x| *x == b).is_none());
            if !g.is_directed() {
                assert!(g.find_edge(b, a).is_none());
                assert!(g.neighbors(b).find(|x| *x == a).is_none());
            }
        }
        true
    }
    quickcheck::quickcheck(prop as fn(StableGraph<_, _, Undirected>, _) -> bool);
    quickcheck::quickcheck(prop as fn(StableGraph<_, _, Directed>, _) -> bool);
}

fn assert_graphmap_consistent<N, E, Ty>(g: &GraphMap<N, E, Ty>)
    where Ty: EdgeType,
          N: NodeTrait + fmt::Debug,
{
    for (a, b, _weight) in g.all_edges() {
        assert!(g.contains_edge(a, b),
                "Edge not in graph! {:?} to {:?}", a, b);
        assert!(g.neighbors(a).find(|x| *x == b).is_some(),
                "Edge {:?} not in neighbor list for {:?}", (a, b), a);
        if !g.is_directed() {
            assert!(g.neighbors(b).find(|x| *x == a).is_some(),
                    "Edge {:?} not in neighbor list for {:?}", (b, a), b);
        }
    }
}

#[test]
fn graphmap_remove() {
    fn prop<Ty: EdgeType>(mut g: GraphMap<i8, (), Ty>, a: i8, b: i8) -> bool {
        //if g.edge_count() > 20 { return true; }
        assert_graphmap_consistent(&g);
        let contains = g.contains_edge(a, b);
        if !g.is_directed() {
            assert_eq!(contains, g.contains_edge(b, a));
        }
        assert_eq!(g.remove_edge(a, b).is_some(), contains);
        assert!(!g.contains_edge(a, b) &&
            g.neighbors(a).find(|x| *x == b).is_none());
            //(g.is_directed() || g.neighbors(b).find(|x| *x == a).is_none()));
        assert!(g.remove_edge(a, b).is_none());
        assert_graphmap_consistent(&g);
        true
    }
    quickcheck::quickcheck(prop as fn(DiGraphMap<_, _>, _, _) -> bool);
    quickcheck::quickcheck(prop as fn(UnGraphMap<_, _>, _, _) -> bool);
}

#[test]
fn graphmap_add_remove() {
    fn prop(mut g: UnGraphMap<i8, ()>, a: i8, b: i8) -> bool {
        assert_eq!(g.contains_edge(a, b), g.add_edge(a, b, ()).is_some());
        g.remove_edge(a, b);
        !g.contains_edge(a, b) &&
            g.neighbors(a).find(|x| *x == b).is_none() &&
            g.neighbors(b).find(|x| *x == a).is_none()
    }
    quickcheck::quickcheck(prop as fn(_, _, _) -> bool);
}

fn sort_sccs<T: Ord>(v: &mut [Vec<T>]) {
    for scc in &mut *v {
        scc.sort();
    }
    v.sort();
}

quickcheck! {
    fn graph_sccs(g: Graph<(), ()>) -> bool {
        let mut sccs = kosaraju_scc(&g);
        let mut tsccs = tarjan_scc(&g);
        sort_sccs(&mut sccs);
        sort_sccs(&mut tsccs);
        if sccs != tsccs {
            println!("{:?}",
                     Dot::with_config(&g, &[Config::EdgeNoLabel,
                                      Config::NodeIndexLabel]));
            println!("Sccs {:?}", sccs);
            println!("Sccs (Tarjan) {:?}", tsccs);
            return false;
        }
        true
    }
}

quickcheck! {
    fn kosaraju_scc_is_topo_sort(g: Graph<(), ()>) -> bool {
        let tsccs = kosaraju_scc(&g);
        let firsts = vec(tsccs.iter().rev().map(|v| v[0]));
        subset_is_topo_order(&g, &firsts)
    }
}

quickcheck! {
    fn tarjan_scc_is_topo_sort(g: Graph<(), ()>) -> bool {
        let tsccs = tarjan_scc(&g);
        let firsts = vec(tsccs.iter().rev().map(|v| v[0]));
        subset_is_topo_order(&g, &firsts)
    }
}


quickcheck! {
    // Reversed edges gives the same sccs (when sorted)
    fn graph_reverse_sccs(g: Graph<(), ()>) -> bool {
        let mut sccs = kosaraju_scc(&g);
        let mut tsccs = kosaraju_scc(Reversed(&g));
        sort_sccs(&mut sccs);
        sort_sccs(&mut tsccs);
        if sccs != tsccs {
            println!("{:?}",
                     Dot::with_config(&g, &[Config::EdgeNoLabel,
                                      Config::NodeIndexLabel]));
            println!("Sccs {:?}", sccs);
            println!("Sccs (Reversed) {:?}", tsccs);
            return false;
        }
        true
    }
}

quickcheck! {
    // Reversed edges gives the same sccs (when sorted)
    fn graphmap_reverse_sccs(g: DiGraphMap<u16, ()>) -> bool {
        let mut sccs = kosaraju_scc(&g);
        let mut tsccs = kosaraju_scc(Reversed(&g));
        sort_sccs(&mut sccs);
        sort_sccs(&mut tsccs);
        if sccs != tsccs {
            println!("{:?}",
                     Dot::with_config(&g, &[Config::EdgeNoLabel,
                                      Config::NodeIndexLabel]));
            println!("Sccs {:?}", sccs);
            println!("Sccs (Reversed) {:?}", tsccs);
            return false;
        }
        true
    }
}

#[test]
fn graph_condensation_acyclic() {
    fn prop(g: Graph<(), ()>) -> bool {
        !is_cyclic_directed(&condensation(g, /* make_acyclic */ true))
    }
    quickcheck::quickcheck(prop as fn(_) -> bool);
}

#[derive(Debug, Clone)]
struct DAG<N: Default + Clone + Send + 'static>(Graph<N, ()>);

impl<N: Default + Clone + Send + 'static> quickcheck::Arbitrary for DAG<N> {
    fn arbitrary<G: quickcheck::Gen>(g: &mut G) -> Self {
        let nodes = usize::arbitrary(g);
        if nodes == 0 {
            return DAG(Graph::with_capacity(0, 0));
        }
        let split = g.gen_range(0., 1.);
        let max_width = f64::sqrt(nodes as f64) as usize;
        let tall = (max_width as f64 * split) as usize;
        let fat = max_width - tall;

        let edge_prob = 1. - (1. - g.gen_range(0., 1.)) * (1. - g.gen_range(0., 1.));
        let edges = ((nodes as f64).powi(2) * edge_prob) as usize;
        let mut gr = Graph::with_capacity(nodes, edges);
        let mut nodes = 0;
        for _ in 0..tall {
            let cur_nodes = g.gen_range(0, fat);
            for _ in 0..cur_nodes {
                gr.add_node(N::default());
            }
            for j in 0..nodes {
                for k in 0..cur_nodes {
                    if g.gen_range(0., 1.) < edge_prob {
                        gr.add_edge(NodeIndex::new(j), NodeIndex::new(k + nodes), ());
                    }
                }
            }
            nodes += cur_nodes;
        }
        DAG(gr)
    }

    // shrink the graph by splitting it in two by a very
    // simple algorithm, just even and odd node indices
    fn shrink(&self) -> Box<dyn Iterator<Item=Self>> {
        let self_ = self.clone();
        Box::new((0..2).filter_map(move |x| {
            let gr = self_.0.filter_map(|i, w| {
                if i.index() % 2 == x {
                    Some(w.clone())
                } else {
                    None
                }
            },
            |_, w| Some(w.clone())
            );
            // make sure we shrink
            if gr.node_count() < self_.0.node_count() {
                Some(DAG(gr))
            } else {
                None
            }
        }))
    }
}

fn is_topo_order<N>(gr: &Graph<N, (), Directed>, order: &[NodeIndex]) -> bool {
    if gr.node_count() != order.len() {
        println!("Graph ({}) and count ({}) had different amount of nodes.", gr.node_count(), order.len());
        return false;
    }
    // check all the edges of the graph
    for edge in gr.raw_edges() {
        let a = edge.source();
        let b = edge.target();
        let ai = order.find(&a).unwrap();
        let bi = order.find(&b).unwrap();
        if ai >= bi {
            println!("{:?} > {:?} ", a, b);
            return false;
        }
    }
    true
}


fn subset_is_topo_order<N>(gr: &Graph<N, (), Directed>, order: &[NodeIndex]) -> bool {
    if gr.node_count() < order.len() {
        println!("Graph (len={}) had less nodes than order (len={})", gr.node_count(), order.len());
        return false;
    }
    // check all the edges of the graph
    for edge in gr.raw_edges() {
        let a = edge.source();
        let b = edge.target();
        if a == b {
            continue;
        }
        // skip those that are not in the subset
        let ai = match order.find(&a) {
            Some(i) => i,
            None => continue,
        };
        let bi = match order.find(&b) {
            Some(i) => i,
            None => continue,
        };
        if ai >= bi {
            println!("{:?} > {:?} ", a, b);
            return false;
        }
    }
    true
}

#[test]
fn full_topo() {
    fn prop(DAG(gr): DAG<()>) -> bool {
        let order = toposort(&gr, None).unwrap();
        is_topo_order(&gr, &order)
    }
    quickcheck::quickcheck(prop as fn(_) -> bool);
}

#[test]
fn full_topo_generic() {
    fn prop_generic(DAG(mut gr): DAG<usize>) -> bool {
        assert!(!is_cyclic_directed(&gr));
        let mut index = 0;
        let mut topo = Topo::new(&gr);
        while let Some(nx) = topo.next(&gr) {
            gr[nx] = index;
            index += 1;
        }

        let mut order = Vec::new();
        index = 0;
        let mut topo = Topo::new(&gr);
        while let Some(nx) = topo.next(&gr) {
            order.push(nx);
            assert_eq!(gr[nx], index);
            index += 1;
        }
        if !is_topo_order(&gr, &order) {
            println!("{:?}", gr);
            return false;
        }

        {
            order.clear();
            let mut topo = Topo::new(&gr);
            while let Some(nx) = topo.next(&gr) {
                order.push(nx);
            }
            if !is_topo_order(&gr, &order) {
                println!("{:?}", gr);
                return false;
            }
        }
        true
    }
    quickcheck::quickcheck(prop_generic as fn(_) -> bool);
}

quickcheck! {
    // checks that the distances computed by dijkstra satisfy the triangle
    // inequality.
    fn dijkstra_triangle_ineq(g: Graph<u32, u32>, node: usize) -> bool {
        if g.node_count() == 0 {
            return true;
        }
        let v = node_index(node % g.node_count());
        let distances = dijkstra(&g, v, None, |e| *e.weight());
        for v2 in distances.keys() {
            let dv2 = distances[v2];
            // triangle inequality:
            // d(v,u) <= d(v,v2) + w(v2,u)
            for edge in g.edges(*v2) {
                let u = edge.target();
                let w = edge.weight();
                if distances.contains_key(&u) && distances[&u] > dv2 + w {
                    return false;
                }
            }
        }
        true
    }
}

fn set<I>(iter: I) -> HashSet<I::Item>
    where I: IntoIterator,
          I::Item: Hash + Eq,
{
    iter.into_iter().collect()
}


quickcheck! {
    fn dfs_visit(gr: Graph<(), ()>, node: usize) -> bool {
        use petgraph::visit::{Visitable, VisitMap};
        use petgraph::visit::DfsEvent::*;
        use petgraph::visit::{Time, depth_first_search};
        if gr.node_count() == 0 {
            return true;
        }
        let start_node = node_index(node % gr.node_count());

        let invalid_time = Time(!0);
        let mut discover_time = vec![invalid_time; gr.node_count()];
        let mut finish_time = vec![invalid_time; gr.node_count()];
        let mut has_tree_edge = gr.visit_map();
        let mut edges = HashSet::new();
        depth_first_search(&gr, Some(start_node).into_iter().chain(gr.node_indices()),
                           |evt| {
            match evt {
                Discover(n, t) => discover_time[n.index()] = t,
                Finish(n, t) => finish_time[n.index()] = t,
                TreeEdge(u, v) => {
                    // v is an ancestor of u
                    assert!(has_tree_edge.visit(v), "Two tree edges to {:?}!", v);
                    assert!(discover_time[v.index()] == invalid_time);
                    assert!(discover_time[u.index()] != invalid_time);
                    assert!(finish_time[u.index()] == invalid_time);
                    edges.insert((u, v));
                }
                BackEdge(u, v) => {
                    // u is an ancestor of v
                    assert!(discover_time[v.index()] != invalid_time);
                    assert!(finish_time[v.index()] == invalid_time);
                    edges.insert((u, v));
                }
                CrossForwardEdge(u, v) => {
                    edges.insert((u, v));
                }
            }
        });
        assert!(discover_time.iter().all(|x| *x != invalid_time));
        assert!(finish_time.iter().all(|x| *x != invalid_time));
        assert_eq!(edges.len(), gr.edge_count());
        assert_eq!(edges, set(gr.edge_references().map(|e| (e.source(), e.target()))));
        true
    }
}

quickcheck! {
    fn test_bellman_ford(gr: Graph<(), f32>) -> bool {
        let mut gr = gr;
        for elt in gr.edge_weights_mut() {
            *elt = elt.abs();
        }
        if gr.node_count() == 0 {
            return true;
        }
        for (i, start) in gr.node_indices().enumerate() {
            if i >= 10 { break; } // testing all is too slow
            bellman_ford(&gr, start).unwrap();
        }
        true
    }
}

<<<<<<< HEAD

quickcheck! {
    fn test_transitive_closure(gr: Graph<(), ()>) -> bool {
        let n = gr.node_count() as u32;
        let tc = transitive_closure(&gr);

        for col in 0..n {
            for row in 0..n {
                if tc[(row * n + col) as usize] !=
                    has_path_connecting(&gr, row.into(), col.into(), None)
                {
                    return false;
                }
            }
        }
        true
=======
quickcheck! {
    fn test_bellman_ford_undir(gr: Graph<(), f32, Undirected>) -> bool {
        let mut gr = gr;
        for elt in gr.edge_weights_mut() {
            *elt = elt.abs();
        }
        if gr.node_count() == 0 {
            return true;
        }
        for (i, start) in gr.node_indices().enumerate() {
            if i >= 10 { break; } // testing all is too slow
            bellman_ford(&gr, start).unwrap();
        }
        true
    }
}

defmac!(iter_eq a, b => a.eq(b));
defmac!(nodes_eq ref a, ref b => a.node_references().eq(b.node_references()));
defmac!(edgew_eq ref a, ref b => a.edge_references().eq(b.edge_references()));
defmac!(edges_eq ref a, ref b =>
        iter_eq!(
            a.edge_references().map(|e| (e.source(), e.target())),
            b.edge_references().map(|e| (e.source(), e.target()))));

quickcheck! {
    fn test_di_from(gr1: DiGraph<i32, i32>) -> () {
        let sgr = StableGraph::from(gr1.clone());
        let gr2 = Graph::from(sgr);

        assert!(nodes_eq!(gr1, gr2));
        assert!(edgew_eq!(gr1, gr2));
        assert!(edges_eq!(gr1, gr2));
    }
    fn test_un_from(gr1: UnGraph<i32, i32>) -> () {
        let sgr = StableGraph::from(gr1.clone());
        let gr2 = Graph::from(sgr);

        assert!(nodes_eq!(gr1, gr2));
        assert!(edgew_eq!(gr1, gr2));
        assert!(edges_eq!(gr1, gr2));
    }

    fn test_graph_from_stable_graph(gr1: StableDiGraph<usize, usize>) -> () {
        let mut gr1 = gr1;
        let gr2 = Graph::from(gr1.clone());

        // renumber the stablegraph nodes and put the new index in the
        // associated data
        let mut index = 0;
        for i in 0..gr1.node_bound() {
            let ni = node_index(i);
            if gr1.contains_node(ni) {
                gr1[ni] = index;
                index += 1;
            }
        }
        if let Some(edge_bound) = gr1.edge_references().next_back()
            .map(|ed| ed.id().index() + 1)
        {
            index = 0;
            for i in 0..edge_bound {
                let ni = edge_index(i);
                if gr1.edge_weight(ni).is_some() {
                    gr1[ni] = index;
                    index += 1;
                }
            }
        }

        assert_equal(
            // Remap the stablegraph to compact indices
            gr1.edge_references().map(|ed| (edge_index(*ed.weight()), gr1[ed.source()], gr1[ed.target()])),
            gr2.edge_references().map(|ed| (ed.id(), ed.source().index(), ed.target().index()))
        );
    }

    fn stable_di_graph_map_id(gr1: StableDiGraph<usize, usize>) -> () {
        let gr2 = gr1.map(|_, &nw| nw, |_, &ew| ew);
        assert!(nodes_eq!(gr1, gr2));
        assert!(edgew_eq!(gr1, gr2));
        assert!(edges_eq!(gr1, gr2));
    }

    fn stable_un_graph_map_id(gr1: StableUnGraph<usize, usize>) -> () {
        let gr2 = gr1.map(|_, &nw| nw, |_, &ew| ew);
        assert!(nodes_eq!(gr1, gr2));
        assert!(edgew_eq!(gr1, gr2));
        assert!(edges_eq!(gr1, gr2));
    }

    fn stable_di_graph_filter_map_id(gr1: StableDiGraph<usize, usize>) -> () {
        let gr2 = gr1.filter_map(|_, &nw| Some(nw), |_, &ew| Some(ew));
        assert!(nodes_eq!(gr1, gr2));
        assert!(edgew_eq!(gr1, gr2));
        assert!(edges_eq!(gr1, gr2));
    }

    fn test_stable_un_graph_filter_map_id(gr1: StableUnGraph<usize, usize>) -> () {
        let gr2 = gr1.filter_map(|_, &nw| Some(nw), |_, &ew| Some(ew));
        assert!(nodes_eq!(gr1, gr2));
        assert!(edgew_eq!(gr1, gr2));
        assert!(edges_eq!(gr1, gr2));
    }

    fn stable_di_graph_filter_map_remove(gr1: Small<StableDiGraph<i32, i32>>,
                                         nodes: Vec<usize>,
                                         edges: Vec<usize>) -> ()
    {
        let gr2 = gr1.filter_map(|ix, &nw| {
            if !nodes.contains(&ix.index()) { Some(nw) } else { None }
        },
        |ix, &ew| {
            if !edges.contains(&ix.index()) { Some(ew) } else { None }
        });
        let check_nodes = &set(gr1.node_indices()) - &set(cloned(&nodes).map(node_index));
        let mut check_edges = &set(gr1.edge_indices()) - &set(cloned(&edges).map(edge_index));
        // remove all edges with endpoint in removed nodes
        for edge in gr1.edge_references() {
            if nodes.contains(&edge.source().index()) ||
                nodes.contains(&edge.target().index()) {
                check_edges.remove(&edge.id());
            }
        }
        // assert maintained
        for i in check_nodes {
            assert_eq!(gr1[i], gr2[i]);
        }
        for i in check_edges {
            assert_eq!(gr1[i], gr2[i]);
            assert_eq!(gr1.edge_endpoints(i), gr2.edge_endpoints(i));
        }

        // assert removals
        for i in nodes {
            assert!(gr2.node_weight(node_index(i)).is_none());
        }
        for i in edges {
            assert!(gr2.edge_weight(edge_index(i)).is_none());
        }
>>>>>>> 45e8d931
    }
}<|MERGE_RESOLUTION|>--- conflicted
+++ resolved
@@ -784,7 +784,22 @@
     }
 }
 
-<<<<<<< HEAD
+quickcheck! {
+    fn test_bellman_ford_undir(gr: Graph<(), f32, Undirected>) -> bool {
+        let mut gr = gr;
+        for elt in gr.edge_weights_mut() {
+            *elt = elt.abs();
+        }
+        if gr.node_count() == 0 {
+            return true;
+        }
+        for (i, start) in gr.node_indices().enumerate() {
+            if i >= 10 { break; } // testing all is too slow
+            bellman_ford(&gr, start).unwrap();
+        }
+        true
+    }
+}
 
 quickcheck! {
     fn test_transitive_closure(gr: Graph<(), ()>) -> bool {
@@ -801,23 +816,6 @@
             }
         }
         true
-=======
-quickcheck! {
-    fn test_bellman_ford_undir(gr: Graph<(), f32, Undirected>) -> bool {
-        let mut gr = gr;
-        for elt in gr.edge_weights_mut() {
-            *elt = elt.abs();
-        }
-        if gr.node_count() == 0 {
-            return true;
-        }
-        for (i, start) in gr.node_indices().enumerate() {
-            if i >= 10 { break; } // testing all is too slow
-            bellman_ford(&gr, start).unwrap();
-        }
-        true
-    }
-}
 
 defmac!(iter_eq a, b => a.eq(b));
 defmac!(nodes_eq ref a, ref b => a.node_references().eq(b.node_references()));
@@ -942,6 +940,5 @@
         for i in edges {
             assert!(gr2.edge_weight(edge_index(i)).is_none());
         }
->>>>>>> 45e8d931
     }
 }