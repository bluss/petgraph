--- conflicted
+++ resolved
@@ -22,15 +22,9 @@
 use rand::Rng;
 
 use petgraph::algo::{
-<<<<<<< HEAD
-    bellman_ford, condensation, dijkstra, floyd_warshall, is_cyclic_directed, is_cyclic_undirected,
-    is_isomorphic, is_isomorphic_matching, k_shortest_path, kosaraju_scc, min_spanning_tree,
-    tarjan_scc, toposort,
-=======
-    bellman_ford, condensation, dijkstra, greedy_matching, is_cyclic_directed,
+    bellman_ford, condensation, dijkstra, floyd_warshall, greedy_matching, is_cyclic_directed,
     is_cyclic_undirected, is_isomorphic, is_isomorphic_matching, k_shortest_path, kosaraju_scc,
     maximum_matching, min_spanning_tree, tarjan_scc, toposort, Matching,
->>>>>>> 37e7348b
 };
 use petgraph::data::FromElements;
 use petgraph::dot::{Config, Dot};
