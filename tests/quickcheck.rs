#![cfg(feature = "quickcheck")]
#[macro_use]
extern crate quickcheck;
extern crate petgraph;
extern crate rand;
#[macro_use]
extern crate defmac;

extern crate itertools;
extern crate odds;

mod utils;

use utils::Small;

use odds::prelude::*;
use std::collections::HashSet;
use std::hash::Hash;

use itertools::assert_equal;
use itertools::cloned;
use rand::Rng;

use petgraph::algo::{
<<<<<<< HEAD
    condensation,
    min_spanning_tree,
    is_cyclic_undirected,
    is_cyclic_directed,
    is_isomorphic,
    is_isomorphic_matching,
    toposort,
    kosaraju_scc,
    tarjan_scc,
    dijkstra,
    bellman_ford,
    transitive_closure,
    has_path_connecting,
};
use petgraph::visit::{Topo, Reversed};
use petgraph::visit::{
    IntoNodeReferences,
    IntoEdgeReferences,
    NodeIndexable,
    EdgeRef,
=======
    bellman_ford, condensation, dijkstra, is_cyclic_directed, is_cyclic_undirected, is_isomorphic,
    is_isomorphic_matching, kosaraju_scc, min_spanning_tree, tarjan_scc, toposort,
>>>>>>> b48818ff
};
use petgraph::data::FromElements;
use petgraph::dot::{Config, Dot};
use petgraph::graph::{edge_index, node_index, IndexType};
use petgraph::graphmap::NodeTrait;
use petgraph::prelude::*;
use petgraph::visit::{EdgeRef, IntoEdgeReferences, IntoNodeReferences, NodeIndexable};
use petgraph::visit::{Reversed, Topo};
use petgraph::EdgeType;

fn mst_graph<N, E, Ty, Ix>(g: &Graph<N, E, Ty, Ix>) -> Graph<N, E, Undirected, Ix>
where
    Ty: EdgeType,
    Ix: IndexType,
    N: Clone,
    E: Clone + PartialOrd,
{
    Graph::from_elements(min_spanning_tree(&g))
}

use std::fmt;

quickcheck! {
    fn mst_directed(g: Small<Graph<(), u32>>) -> bool {
        // filter out isolated nodes
        let no_singles = g.filter_map(
            |nx, w| g.neighbors_undirected(nx).next().map(|_| w),
            |_, w| Some(w));
        for i in no_singles.node_indices() {
            assert!(no_singles.neighbors_undirected(i).count() > 0);
        }
        assert_eq!(no_singles.edge_count(), g.edge_count());
        let mst = mst_graph(&no_singles);
        assert!(!is_cyclic_undirected(&mst));
        true
    }
}

quickcheck! {
    fn mst_undirected(g: Graph<(), u32, Undirected>) -> bool {
        // filter out isolated nodes
        let no_singles = g.filter_map(
            |nx, w| g.neighbors_undirected(nx).next().map(|_| w),
            |_, w| Some(w));
        for i in no_singles.node_indices() {
            assert!(no_singles.neighbors_undirected(i).count() > 0);
        }
        assert_eq!(no_singles.edge_count(), g.edge_count());
        let mst = mst_graph(&no_singles);
        assert!(!is_cyclic_undirected(&mst));
        true
    }
}

quickcheck! {
    fn reverse_undirected(g: Small<UnGraph<(), ()>>) -> bool {
        let mut h = (*g).clone();
        h.reverse();
        is_isomorphic(&g, &h)
    }
}

fn assert_graph_consistent<N, E, Ty, Ix>(g: &Graph<N, E, Ty, Ix>)
where
    Ty: EdgeType,
    Ix: IndexType,
{
    assert_eq!(g.node_count(), g.node_indices().count());
    assert_eq!(g.edge_count(), g.edge_indices().count());
    for edge in g.raw_edges() {
        assert!(
            g.find_edge(edge.source(), edge.target()).is_some(),
            "Edge not in graph! {:?} to {:?}",
            edge.source(),
            edge.target()
        );
    }
}

#[test]
fn reverse_directed() {
    fn prop<Ty: EdgeType>(mut g: Graph<(), (), Ty>) -> bool {
        let node_outdegrees = g
            .node_indices()
            .map(|i| g.neighbors_directed(i, Outgoing).count())
            .collect::<Vec<_>>();
        let node_indegrees = g
            .node_indices()
            .map(|i| g.neighbors_directed(i, Incoming).count())
            .collect::<Vec<_>>();

        g.reverse();
        let new_outdegrees = g
            .node_indices()
            .map(|i| g.neighbors_directed(i, Outgoing).count())
            .collect::<Vec<_>>();
        let new_indegrees = g
            .node_indices()
            .map(|i| g.neighbors_directed(i, Incoming).count())
            .collect::<Vec<_>>();
        assert_eq!(node_outdegrees, new_indegrees);
        assert_eq!(node_indegrees, new_outdegrees);
        assert_graph_consistent(&g);
        true
    }
    quickcheck::quickcheck(prop as fn(Graph<_, _, Directed>) -> bool);
}

#[test]
fn graph_retain_nodes() {
    fn prop<Ty: EdgeType>(mut g: Graph<i32, i32, Ty>) -> bool {
        // Remove all negative nodes, these should be randomly spread
        let og = g.clone();
        let nodes = g.node_count();
        let num_negs = g.raw_nodes().iter().filter(|n| n.weight < 0).count();
        let mut removed = 0;
        g.retain_nodes(|g, i| {
            let keep = g[i] >= 0;
            if !keep {
                removed += 1;
            }
            keep
        });
        let num_negs_post = g.raw_nodes().iter().filter(|n| n.weight < 0).count();
        let num_pos_post = g.raw_nodes().iter().filter(|n| n.weight >= 0).count();
        assert_eq!(num_negs_post, 0);
        assert_eq!(removed, num_negs);
        assert_eq!(num_negs + g.node_count(), nodes);
        assert_eq!(num_pos_post, g.node_count());

        // check against filter_map
        let filtered = og.filter_map(
            |_, w| if *w >= 0 { Some(*w) } else { None },
            |_, w| Some(*w),
        );
        assert_eq!(g.node_count(), filtered.node_count());
        /*
        println!("Iso of graph with nodes={}, edges={}",
                 g.node_count(), g.edge_count());
                 */
        assert!(is_isomorphic_matching(
            &filtered,
            &g,
            PartialEq::eq,
            PartialEq::eq
        ));

        true
    }
    quickcheck::quickcheck(prop as fn(Graph<_, _, Directed>) -> bool);
    quickcheck::quickcheck(prop as fn(Graph<_, _, Undirected>) -> bool);
}

#[test]
fn graph_retain_edges() {
    fn prop<Ty: EdgeType>(mut g: Graph<(), i32, Ty>) -> bool {
        // Remove all negative edges, these should be randomly spread
        let og = g.clone();
        let edges = g.edge_count();
        let num_negs = g.raw_edges().iter().filter(|n| n.weight < 0).count();
        let mut removed = 0;
        g.retain_edges(|g, i| {
            let keep = g[i] >= 0;
            if !keep {
                removed += 1;
            }
            keep
        });
        let num_negs_post = g.raw_edges().iter().filter(|n| n.weight < 0).count();
        let num_pos_post = g.raw_edges().iter().filter(|n| n.weight >= 0).count();
        assert_eq!(num_negs_post, 0);
        assert_eq!(removed, num_negs);
        assert_eq!(num_negs + g.edge_count(), edges);
        assert_eq!(num_pos_post, g.edge_count());
        if og.edge_count() < 30 {
            // check against filter_map
            let filtered = og.filter_map(
                |_, w| Some(*w),
                |_, w| if *w >= 0 { Some(*w) } else { None },
            );
            assert_eq!(g.node_count(), filtered.node_count());
            assert!(is_isomorphic(&filtered, &g));
        }
        true
    }
    quickcheck::quickcheck(prop as fn(Graph<_, _, Directed>) -> bool);
    quickcheck::quickcheck(prop as fn(Graph<_, _, Undirected>) -> bool);
}

#[test]
fn stable_graph_retain_edges() {
    fn prop<Ty: EdgeType>(mut g: StableGraph<(), i32, Ty>) -> bool {
        // Remove all negative edges, these should be randomly spread
        let og = g.clone();
        let edges = g.edge_count();
        let num_negs = g.edge_references().filter(|n| *n.weight() < 0).count();
        let mut removed = 0;
        g.retain_edges(|g, i| {
            let keep = g[i] >= 0;
            if !keep {
                removed += 1;
            }
            keep
        });
        let num_negs_post = g.edge_references().filter(|n| *n.weight() < 0).count();
        let num_pos_post = g.edge_references().filter(|n| *n.weight() >= 0).count();
        assert_eq!(num_negs_post, 0);
        assert_eq!(removed, num_negs);
        assert_eq!(num_negs + g.edge_count(), edges);
        assert_eq!(num_pos_post, g.edge_count());
        if og.edge_count() < 30 {
            // check against filter_map
            let filtered = og.filter_map(
                |_, w| Some(*w),
                |_, w| if *w >= 0 { Some(*w) } else { None },
            );
            assert_eq!(g.node_count(), filtered.node_count());
        }
        true
    }
    quickcheck::quickcheck(prop as fn(StableGraph<_, _, Directed>) -> bool);
    quickcheck::quickcheck(prop as fn(StableGraph<_, _, Undirected>) -> bool);
}

#[test]
fn isomorphism_1() {
    // using small weights so that duplicates are likely
    fn prop<Ty: EdgeType>(g: Small<Graph<i8, i8, Ty>>) -> bool {
        let mut rng = rand::thread_rng();
        // several trials of different isomorphisms of the same graph
        // mapping of node indices
        let mut map = g.node_indices().collect::<Vec<_>>();
        let mut ng = Graph::<_, _, Ty>::with_capacity(g.node_count(), g.edge_count());
        for _ in 0..1 {
            rng.shuffle(&mut map);
            ng.clear();

            for _ in g.node_indices() {
                ng.add_node(0);
            }
            // Assign node weights
            for i in g.node_indices() {
                ng[map[i.index()]] = g[i];
            }
            // Add edges
            for i in g.edge_indices() {
                let (s, t) = g.edge_endpoints(i).unwrap();
                ng.add_edge(map[s.index()], map[t.index()], g[i]);
            }
            if g.node_count() < 20 && g.edge_count() < 50 {
                assert!(is_isomorphic(&g, &ng));
            }
            assert!(is_isomorphic_matching(
                &g,
                &ng,
                PartialEq::eq,
                PartialEq::eq
            ));
        }
        true
    }
    quickcheck::quickcheck(prop::<Undirected> as fn(_) -> bool);
    quickcheck::quickcheck(prop::<Directed> as fn(_) -> bool);
}

#[test]
fn isomorphism_modify() {
    // using small weights so that duplicates are likely
    fn prop<Ty: EdgeType>(g: Small<Graph<i16, i8, Ty>>, node: u8, edge: u8) -> bool {
        println!("graph {:#?}", g);
        let mut ng = (*g).clone();
        let i = node_index(node as usize);
        let j = edge_index(edge as usize);
        if i.index() < g.node_count() {
            ng[i] = (g[i] == 0) as i16;
        }
        if j.index() < g.edge_count() {
            ng[j] = (g[j] == 0) as i8;
        }
        if i.index() < g.node_count() || j.index() < g.edge_count() {
            assert!(!is_isomorphic_matching(
                &g,
                &ng,
                PartialEq::eq,
                PartialEq::eq
            ));
        } else {
            assert!(is_isomorphic_matching(
                &g,
                &ng,
                PartialEq::eq,
                PartialEq::eq
            ));
        }
        true
    }
    quickcheck::quickcheck(prop::<Undirected> as fn(_, _, _) -> bool);
    quickcheck::quickcheck(prop::<Directed> as fn(_, _, _) -> bool);
}

#[test]
fn graph_remove_edge() {
    fn prop<Ty: EdgeType>(mut g: Graph<(), (), Ty>, a: u8, b: u8) -> bool {
        let a = node_index(a as usize);
        let b = node_index(b as usize);
        let edge = g.find_edge(a, b);
        if !g.is_directed() {
            assert_eq!(edge.is_some(), g.find_edge(b, a).is_some());
        }
        if let Some(ex) = edge {
            assert!(g.remove_edge(ex).is_some());
        }
        assert_graph_consistent(&g);
        assert!(g.find_edge(a, b).is_none());
        assert!(g.neighbors(a).find(|x| *x == b).is_none());
        if !g.is_directed() {
            assert!(g.neighbors(b).find(|x| *x == a).is_none());
        }
        true
    }
    quickcheck::quickcheck(prop as fn(Graph<_, _, Undirected>, _, _) -> bool);
    quickcheck::quickcheck(prop as fn(Graph<_, _, Directed>, _, _) -> bool);
}

#[cfg(feature = "stable_graph")]
#[test]
fn stable_graph_remove_edge() {
    fn prop<Ty: EdgeType>(mut g: StableGraph<(), (), Ty>, a: u8, b: u8) -> bool {
        let a = node_index(a as usize);
        let b = node_index(b as usize);
        let edge = g.find_edge(a, b);
        if !g.is_directed() {
            assert_eq!(edge.is_some(), g.find_edge(b, a).is_some());
        }
        if let Some(ex) = edge {
            assert!(g.remove_edge(ex).is_some());
        }
        //assert_graph_consistent(&g);
        assert!(g.find_edge(a, b).is_none());
        assert!(g.neighbors(a).find(|x| *x == b).is_none());
        if !g.is_directed() {
            assert!(g.find_edge(b, a).is_none());
            assert!(g.neighbors(b).find(|x| *x == a).is_none());
        }
        true
    }
    quickcheck::quickcheck(prop as fn(StableGraph<_, _, Undirected>, _, _) -> bool);
    quickcheck::quickcheck(prop as fn(StableGraph<_, _, Directed>, _, _) -> bool);
}

#[cfg(feature = "stable_graph")]
#[test]
fn stable_graph_add_remove_edges() {
    fn prop<Ty: EdgeType>(mut g: StableGraph<(), (), Ty>, edges: Vec<(u8, u8)>) -> bool {
        for &(a, b) in &edges {
            let a = node_index(a as usize);
            let b = node_index(b as usize);
            let edge = g.find_edge(a, b);

            if edge.is_none() && g.contains_node(a) && g.contains_node(b) {
                let _index = g.add_edge(a, b, ());
                continue;
            }

            if !g.is_directed() {
                assert_eq!(edge.is_some(), g.find_edge(b, a).is_some());
            }
            if let Some(ex) = edge {
                assert!(g.remove_edge(ex).is_some());
            }
            //assert_graph_consistent(&g);
            assert!(
                g.find_edge(a, b).is_none(),
                "failed to remove edge {:?} from graph {:?}",
                (a, b),
                g
            );
            assert!(g.neighbors(a).find(|x| *x == b).is_none());
            if !g.is_directed() {
                assert!(g.find_edge(b, a).is_none());
                assert!(g.neighbors(b).find(|x| *x == a).is_none());
            }
        }
        true
    }
    quickcheck::quickcheck(prop as fn(StableGraph<_, _, Undirected>, _) -> bool);
    quickcheck::quickcheck(prop as fn(StableGraph<_, _, Directed>, _) -> bool);
}

fn assert_graphmap_consistent<N, E, Ty>(g: &GraphMap<N, E, Ty>)
where
    Ty: EdgeType,
    N: NodeTrait + fmt::Debug,
{
    for (a, b, _weight) in g.all_edges() {
        assert!(
            g.contains_edge(a, b),
            "Edge not in graph! {:?} to {:?}",
            a,
            b
        );
        assert!(
            g.neighbors(a).find(|x| *x == b).is_some(),
            "Edge {:?} not in neighbor list for {:?}",
            (a, b),
            a
        );
        if !g.is_directed() {
            assert!(
                g.neighbors(b).find(|x| *x == a).is_some(),
                "Edge {:?} not in neighbor list for {:?}",
                (b, a),
                b
            );
        }
    }
}

#[test]
fn graphmap_remove() {
    fn prop<Ty: EdgeType>(mut g: GraphMap<i8, (), Ty>, a: i8, b: i8) -> bool {
        //if g.edge_count() > 20 { return true; }
        assert_graphmap_consistent(&g);
        let contains = g.contains_edge(a, b);
        if !g.is_directed() {
            assert_eq!(contains, g.contains_edge(b, a));
        }
        assert_eq!(g.remove_edge(a, b).is_some(), contains);
        assert!(!g.contains_edge(a, b) && g.neighbors(a).find(|x| *x == b).is_none());
        //(g.is_directed() || g.neighbors(b).find(|x| *x == a).is_none()));
        assert!(g.remove_edge(a, b).is_none());
        assert_graphmap_consistent(&g);
        true
    }
    quickcheck::quickcheck(prop as fn(DiGraphMap<_, _>, _, _) -> bool);
    quickcheck::quickcheck(prop as fn(UnGraphMap<_, _>, _, _) -> bool);
}

#[test]
fn graphmap_add_remove() {
    fn prop(mut g: UnGraphMap<i8, ()>, a: i8, b: i8) -> bool {
        assert_eq!(g.contains_edge(a, b), g.add_edge(a, b, ()).is_some());
        g.remove_edge(a, b);
        !g.contains_edge(a, b)
            && g.neighbors(a).find(|x| *x == b).is_none()
            && g.neighbors(b).find(|x| *x == a).is_none()
    }
    quickcheck::quickcheck(prop as fn(_, _, _) -> bool);
}

fn sort_sccs<T: Ord>(v: &mut [Vec<T>]) {
    for scc in &mut *v {
        scc.sort();
    }
    v.sort();
}

quickcheck! {
    fn graph_sccs(g: Graph<(), ()>) -> bool {
        let mut sccs = kosaraju_scc(&g);
        let mut tsccs = tarjan_scc(&g);
        sort_sccs(&mut sccs);
        sort_sccs(&mut tsccs);
        if sccs != tsccs {
            println!("{:?}",
                     Dot::with_config(&g, &[Config::EdgeNoLabel,
                                      Config::NodeIndexLabel]));
            println!("Sccs {:?}", sccs);
            println!("Sccs (Tarjan) {:?}", tsccs);
            return false;
        }
        true
    }
}

quickcheck! {
    fn kosaraju_scc_is_topo_sort(g: Graph<(), ()>) -> bool {
        let tsccs = kosaraju_scc(&g);
        let firsts = vec(tsccs.iter().rev().map(|v| v[0]));
        subset_is_topo_order(&g, &firsts)
    }
}

quickcheck! {
    fn tarjan_scc_is_topo_sort(g: Graph<(), ()>) -> bool {
        let tsccs = tarjan_scc(&g);
        let firsts = vec(tsccs.iter().rev().map(|v| v[0]));
        subset_is_topo_order(&g, &firsts)
    }
}

quickcheck! {
    // Reversed edges gives the same sccs (when sorted)
    fn graph_reverse_sccs(g: Graph<(), ()>) -> bool {
        let mut sccs = kosaraju_scc(&g);
        let mut tsccs = kosaraju_scc(Reversed(&g));
        sort_sccs(&mut sccs);
        sort_sccs(&mut tsccs);
        if sccs != tsccs {
            println!("{:?}",
                     Dot::with_config(&g, &[Config::EdgeNoLabel,
                                      Config::NodeIndexLabel]));
            println!("Sccs {:?}", sccs);
            println!("Sccs (Reversed) {:?}", tsccs);
            return false;
        }
        true
    }
}

quickcheck! {
    // Reversed edges gives the same sccs (when sorted)
    fn graphmap_reverse_sccs(g: DiGraphMap<u16, ()>) -> bool {
        let mut sccs = kosaraju_scc(&g);
        let mut tsccs = kosaraju_scc(Reversed(&g));
        sort_sccs(&mut sccs);
        sort_sccs(&mut tsccs);
        if sccs != tsccs {
            println!("{:?}",
                     Dot::with_config(&g, &[Config::EdgeNoLabel,
                                      Config::NodeIndexLabel]));
            println!("Sccs {:?}", sccs);
            println!("Sccs (Reversed) {:?}", tsccs);
            return false;
        }
        true
    }
}

#[test]
fn graph_condensation_acyclic() {
    fn prop(g: Graph<(), ()>) -> bool {
        !is_cyclic_directed(&condensation(g, /* make_acyclic */ true))
    }
    quickcheck::quickcheck(prop as fn(_) -> bool);
}

#[derive(Debug, Clone)]
struct DAG<N: Default + Clone + Send + 'static>(Graph<N, ()>);

impl<N: Default + Clone + Send + 'static> quickcheck::Arbitrary for DAG<N> {
    fn arbitrary<G: quickcheck::Gen>(g: &mut G) -> Self {
        let nodes = usize::arbitrary(g);
        if nodes == 0 {
            return DAG(Graph::with_capacity(0, 0));
        }
        let split = g.gen_range(0., 1.);
        let max_width = f64::sqrt(nodes as f64) as usize;
        let tall = (max_width as f64 * split) as usize;
        let fat = max_width - tall;

        let edge_prob = 1. - (1. - g.gen_range(0., 1.)) * (1. - g.gen_range(0., 1.));
        let edges = ((nodes as f64).powi(2) * edge_prob) as usize;
        let mut gr = Graph::with_capacity(nodes, edges);
        let mut nodes = 0;
        for _ in 0..tall {
            let cur_nodes = g.gen_range(0, fat);
            for _ in 0..cur_nodes {
                gr.add_node(N::default());
            }
            for j in 0..nodes {
                for k in 0..cur_nodes {
                    if g.gen_range(0., 1.) < edge_prob {
                        gr.add_edge(NodeIndex::new(j), NodeIndex::new(k + nodes), ());
                    }
                }
            }
            nodes += cur_nodes;
        }
        DAG(gr)
    }

    // shrink the graph by splitting it in two by a very
    // simple algorithm, just even and odd node indices
    fn shrink(&self) -> Box<dyn Iterator<Item = Self>> {
        let self_ = self.clone();
        Box::new((0..2).filter_map(move |x| {
            let gr = self_.0.filter_map(
                |i, w| {
                    if i.index() % 2 == x {
                        Some(w.clone())
                    } else {
                        None
                    }
                },
                |_, w| Some(w.clone()),
            );
            // make sure we shrink
            if gr.node_count() < self_.0.node_count() {
                Some(DAG(gr))
            } else {
                None
            }
        }))
    }
}

fn is_topo_order<N>(gr: &Graph<N, (), Directed>, order: &[NodeIndex]) -> bool {
    if gr.node_count() != order.len() {
        println!(
            "Graph ({}) and count ({}) had different amount of nodes.",
            gr.node_count(),
            order.len()
        );
        return false;
    }
    // check all the edges of the graph
    for edge in gr.raw_edges() {
        let a = edge.source();
        let b = edge.target();
        let ai = order.find(&a).unwrap();
        let bi = order.find(&b).unwrap();
        if ai >= bi {
            println!("{:?} > {:?} ", a, b);
            return false;
        }
    }
    true
}

fn subset_is_topo_order<N>(gr: &Graph<N, (), Directed>, order: &[NodeIndex]) -> bool {
    if gr.node_count() < order.len() {
        println!(
            "Graph (len={}) had less nodes than order (len={})",
            gr.node_count(),
            order.len()
        );
        return false;
    }
    // check all the edges of the graph
    for edge in gr.raw_edges() {
        let a = edge.source();
        let b = edge.target();
        if a == b {
            continue;
        }
        // skip those that are not in the subset
        let ai = match order.find(&a) {
            Some(i) => i,
            None => continue,
        };
        let bi = match order.find(&b) {
            Some(i) => i,
            None => continue,
        };
        if ai >= bi {
            println!("{:?} > {:?} ", a, b);
            return false;
        }
    }
    true
}

#[test]
fn full_topo() {
    fn prop(DAG(gr): DAG<()>) -> bool {
        let order = toposort(&gr, None).unwrap();
        is_topo_order(&gr, &order)
    }
    quickcheck::quickcheck(prop as fn(_) -> bool);
}

#[test]
fn full_topo_generic() {
    fn prop_generic(DAG(mut gr): DAG<usize>) -> bool {
        assert!(!is_cyclic_directed(&gr));
        let mut index = 0;
        let mut topo = Topo::new(&gr);
        while let Some(nx) = topo.next(&gr) {
            gr[nx] = index;
            index += 1;
        }

        let mut order = Vec::new();
        index = 0;
        let mut topo = Topo::new(&gr);
        while let Some(nx) = topo.next(&gr) {
            order.push(nx);
            assert_eq!(gr[nx], index);
            index += 1;
        }
        if !is_topo_order(&gr, &order) {
            println!("{:?}", gr);
            return false;
        }

        {
            order.clear();
            let mut topo = Topo::new(&gr);
            while let Some(nx) = topo.next(&gr) {
                order.push(nx);
            }
            if !is_topo_order(&gr, &order) {
                println!("{:?}", gr);
                return false;
            }
        }
        true
    }
    quickcheck::quickcheck(prop_generic as fn(_) -> bool);
}

quickcheck! {
    // checks that the distances computed by dijkstra satisfy the triangle
    // inequality.
    fn dijkstra_triangle_ineq(g: Graph<u32, u32>, node: usize) -> bool {
        if g.node_count() == 0 {
            return true;
        }
        let v = node_index(node % g.node_count());
        let distances = dijkstra(&g, v, None, |e| *e.weight());
        for v2 in distances.keys() {
            let dv2 = distances[v2];
            // triangle inequality:
            // d(v,u) <= d(v,v2) + w(v2,u)
            for edge in g.edges(*v2) {
                let u = edge.target();
                let w = edge.weight();
                if distances.contains_key(&u) && distances[&u] > dv2 + w {
                    return false;
                }
            }
        }
        true
    }
}

fn set<I>(iter: I) -> HashSet<I::Item>
where
    I: IntoIterator,
    I::Item: Hash + Eq,
{
    iter.into_iter().collect()
}

quickcheck! {
    fn dfs_visit(gr: Graph<(), ()>, node: usize) -> bool {
        use petgraph::visit::{Visitable, VisitMap};
        use petgraph::visit::DfsEvent::*;
        use petgraph::visit::{Time, depth_first_search};
        if gr.node_count() == 0 {
            return true;
        }
        let start_node = node_index(node % gr.node_count());

        let invalid_time = Time(!0);
        let mut discover_time = vec![invalid_time; gr.node_count()];
        let mut finish_time = vec![invalid_time; gr.node_count()];
        let mut has_tree_edge = gr.visit_map();
        let mut edges = HashSet::new();
        depth_first_search(&gr, Some(start_node).into_iter().chain(gr.node_indices()),
                           |evt| {
            match evt {
                Discover(n, t) => discover_time[n.index()] = t,
                Finish(n, t) => finish_time[n.index()] = t,
                TreeEdge(u, v) => {
                    // v is an ancestor of u
                    assert!(has_tree_edge.visit(v), "Two tree edges to {:?}!", v);
                    assert!(discover_time[v.index()] == invalid_time);
                    assert!(discover_time[u.index()] != invalid_time);
                    assert!(finish_time[u.index()] == invalid_time);
                    edges.insert((u, v));
                }
                BackEdge(u, v) => {
                    // u is an ancestor of v
                    assert!(discover_time[v.index()] != invalid_time);
                    assert!(finish_time[v.index()] == invalid_time);
                    edges.insert((u, v));
                }
                CrossForwardEdge(u, v) => {
                    edges.insert((u, v));
                }
            }
        });
        assert!(discover_time.iter().all(|x| *x != invalid_time));
        assert!(finish_time.iter().all(|x| *x != invalid_time));
        assert_eq!(edges.len(), gr.edge_count());
        assert_eq!(edges, set(gr.edge_references().map(|e| (e.source(), e.target()))));
        true
    }
}

quickcheck! {
    fn test_bellman_ford(gr: Graph<(), f32>) -> bool {
        let mut gr = gr;
        for elt in gr.edge_weights_mut() {
            *elt = elt.abs();
        }
        if gr.node_count() == 0 {
            return true;
        }
        for (i, start) in gr.node_indices().enumerate() {
            if i >= 10 { break; } // testing all is too slow
            bellman_ford(&gr, start).unwrap();
        }
        true
    }
}

quickcheck! {
    fn test_bellman_ford_undir(gr: Graph<(), f32, Undirected>) -> bool {
        let mut gr = gr;
        for elt in gr.edge_weights_mut() {
            *elt = elt.abs();
        }
        if gr.node_count() == 0 {
            return true;
        }
        for (i, start) in gr.node_indices().enumerate() {
            if i >= 10 { break; } // testing all is too slow
            bellman_ford(&gr, start).unwrap();
        }
        true
    }
}

quickcheck! {
    fn test_transitive_closure(gr: Graph<(), ()>) -> bool {
        let n = gr.node_count() as u32;
        let tc = transitive_closure(&gr);

        for col in 0..n {
            for row in 0..n {
                if tc[(row * n + col) as usize] !=
                    has_path_connecting(&gr, row.into(), col.into(), None)
                {
                    return false;
                }
            }
        }
        true
    }
}

defmac!(iter_eq a, b => a.eq(b));
defmac!(nodes_eq ref a, ref b => a.node_references().eq(b.node_references()));
defmac!(edgew_eq ref a, ref b => a.edge_references().eq(b.edge_references()));
defmac!(edges_eq ref a, ref b =>
        iter_eq!(
            a.edge_references().map(|e| (e.source(), e.target())),
            b.edge_references().map(|e| (e.source(), e.target()))));

quickcheck! {
    fn test_di_from(gr1: DiGraph<i32, i32>) -> () {
        let sgr = StableGraph::from(gr1.clone());
        let gr2 = Graph::from(sgr);

        assert!(nodes_eq!(gr1, gr2));
        assert!(edgew_eq!(gr1, gr2));
        assert!(edges_eq!(gr1, gr2));
    }
    fn test_un_from(gr1: UnGraph<i32, i32>) -> () {
        let sgr = StableGraph::from(gr1.clone());
        let gr2 = Graph::from(sgr);

        assert!(nodes_eq!(gr1, gr2));
        assert!(edgew_eq!(gr1, gr2));
        assert!(edges_eq!(gr1, gr2));
    }

    fn test_graph_from_stable_graph(gr1: StableDiGraph<usize, usize>) -> () {
        let mut gr1 = gr1;
        let gr2 = Graph::from(gr1.clone());

        // renumber the stablegraph nodes and put the new index in the
        // associated data
        let mut index = 0;
        for i in 0..gr1.node_bound() {
            let ni = node_index(i);
            if gr1.contains_node(ni) {
                gr1[ni] = index;
                index += 1;
            }
        }
        if let Some(edge_bound) = gr1.edge_references().next_back()
            .map(|ed| ed.id().index() + 1)
        {
            index = 0;
            for i in 0..edge_bound {
                let ni = edge_index(i);
                if gr1.edge_weight(ni).is_some() {
                    gr1[ni] = index;
                    index += 1;
                }
            }
        }

        assert_equal(
            // Remap the stablegraph to compact indices
            gr1.edge_references().map(|ed| (edge_index(*ed.weight()), gr1[ed.source()], gr1[ed.target()])),
            gr2.edge_references().map(|ed| (ed.id(), ed.source().index(), ed.target().index()))
        );
    }

    fn stable_di_graph_map_id(gr1: StableDiGraph<usize, usize>) -> () {
        let gr2 = gr1.map(|_, &nw| nw, |_, &ew| ew);
        assert!(nodes_eq!(gr1, gr2));
        assert!(edgew_eq!(gr1, gr2));
        assert!(edges_eq!(gr1, gr2));
    }

    fn stable_un_graph_map_id(gr1: StableUnGraph<usize, usize>) -> () {
        let gr2 = gr1.map(|_, &nw| nw, |_, &ew| ew);
        assert!(nodes_eq!(gr1, gr2));
        assert!(edgew_eq!(gr1, gr2));
        assert!(edges_eq!(gr1, gr2));
    }

    fn stable_di_graph_filter_map_id(gr1: StableDiGraph<usize, usize>) -> () {
        let gr2 = gr1.filter_map(|_, &nw| Some(nw), |_, &ew| Some(ew));
        assert!(nodes_eq!(gr1, gr2));
        assert!(edgew_eq!(gr1, gr2));
        assert!(edges_eq!(gr1, gr2));
    }

    fn test_stable_un_graph_filter_map_id(gr1: StableUnGraph<usize, usize>) -> () {
        let gr2 = gr1.filter_map(|_, &nw| Some(nw), |_, &ew| Some(ew));
        assert!(nodes_eq!(gr1, gr2));
        assert!(edgew_eq!(gr1, gr2));
        assert!(edges_eq!(gr1, gr2));
    }

    fn stable_di_graph_filter_map_remove(gr1: Small<StableDiGraph<i32, i32>>,
                                         nodes: Vec<usize>,
                                         edges: Vec<usize>) -> ()
    {
        let gr2 = gr1.filter_map(|ix, &nw| {
            if !nodes.contains(&ix.index()) { Some(nw) } else { None }
        },
        |ix, &ew| {
            if !edges.contains(&ix.index()) { Some(ew) } else { None }
        });
        let check_nodes = &set(gr1.node_indices()) - &set(cloned(&nodes).map(node_index));
        let mut check_edges = &set(gr1.edge_indices()) - &set(cloned(&edges).map(edge_index));
        // remove all edges with endpoint in removed nodes
        for edge in gr1.edge_references() {
            if nodes.contains(&edge.source().index()) ||
                nodes.contains(&edge.target().index()) {
                check_edges.remove(&edge.id());
            }
        }
        // assert maintained
        for i in check_nodes {
            assert_eq!(gr1[i], gr2[i]);
        }
        for i in check_edges {
            assert_eq!(gr1[i], gr2[i]);
            assert_eq!(gr1.edge_endpoints(i), gr2.edge_endpoints(i));
        }

        // assert removals
        for i in nodes {
            assert!(gr2.node_weight(node_index(i)).is_none());
        }
        for i in edges {
            assert!(gr2.edge_weight(edge_index(i)).is_none());
        }
    }
}<|MERGE_RESOLUTION|>--- conflicted
+++ resolved
@@ -22,31 +22,9 @@
 use rand::Rng;
 
 use petgraph::algo::{
-<<<<<<< HEAD
-    condensation,
-    min_spanning_tree,
-    is_cyclic_undirected,
-    is_cyclic_directed,
-    is_isomorphic,
-    is_isomorphic_matching,
-    toposort,
-    kosaraju_scc,
-    tarjan_scc,
-    dijkstra,
-    bellman_ford,
-    transitive_closure,
+    bellman_ford, condensation, dijkstra, is_cyclic_directed, is_cyclic_undirected, is_isomorphic,
+    is_isomorphic_matching, kosaraju_scc, min_spanning_tree, tarjan_scc, toposort, transitive_closure,
     has_path_connecting,
-};
-use petgraph::visit::{Topo, Reversed};
-use petgraph::visit::{
-    IntoNodeReferences,
-    IntoEdgeReferences,
-    NodeIndexable,
-    EdgeRef,
-=======
-    bellman_ford, condensation, dijkstra, is_cyclic_directed, is_cyclic_undirected, is_isomorphic,
-    is_isomorphic_matching, kosaraju_scc, min_spanning_tree, tarjan_scc, toposort,
->>>>>>> b48818ff
 };
 use petgraph::data::FromElements;
 use petgraph::dot::{Config, Dot};
