--- conflicted
+++ resolved
@@ -139,11 +139,8 @@
 pub mod csr;
 mod dijkstra;
 pub mod dot;
-<<<<<<< HEAD
 mod feedback_arc_set;
-=======
 mod floyd_warshall;
->>>>>>> cf7cd6ff
 #[cfg(feature = "generate")]
 pub mod generate;
 mod graph_impl;
