//! Graph algorithms.
//!
//! It is a goal to gradually migrate the algorithms to be based on graph traits
//! so that they are generally applicable. For now, some of these still require
//! the `Graph` type.

pub mod dominators;
pub mod tred;

use std::collections::BinaryHeap;
use std::cmp::min;

use crate::prelude::*;

use super::{
    EdgeType,
};
use crate::scored::MinScored;
use super::visit::{
    GraphRef,
    GraphBase,
    Visitable,
    VisitMap,
    IntoNeighbors,
    IntoNeighborsDirected,
    IntoNodeIdentifiers,
    NodeCount,
    NodeIndexable,
    NodeCompactIndexable,
    IntoEdgeReferences,
    IntoEdges,
    Reversed,
};
use super::unionfind::UnionFind;
use super::graph::{
    IndexType,
};
use crate::visit::{Data, NodeRef, IntoNodeReferences};
use crate::visit::Walker;
use crate::data::{
    Element,
};

pub use super::isomorphism::{
    is_isomorphic,
    is_isomorphic_matching,
};
pub use super::dijkstra::dijkstra;
pub use super::astar::astar;

/// \[Generic\] Return the number of connected components of the graph.
///
/// For a directed graph, this is the *weakly* connected components.
/// # Example
/// ```rust
/// use petgraph::Graph;
/// use petgraph::algo::connected_components;
/// use petgraph::prelude::*;
///
/// let mut graph : Graph<(),(),Directed>= Graph::new();
/// let a = graph.add_node(()); // node with no weight
/// let b = graph.add_node(());
/// let c = graph.add_node(());
/// let d = graph.add_node(());
/// let e = graph.add_node(());
/// let f = graph.add_node(());
/// let g = graph.add_node(());
/// let h = graph.add_node(());
///
/// graph.extend_with_edges(&[
///     (a, b),
///     (b, c),
///     (c, d),
///     (d, a),
///     (e, f),
///     (f, g),
///     (g, h),
///     (h, e)
/// ]);
/// // a ----> b       e ----> f
/// // ^       |       ^       |
/// // |       v       |       v
/// // d <---- c       h <---- g
///
/// assert_eq!(connected_components(&graph),2);
/// graph.add_edge(b,e,());
/// assert_eq!(connected_components(&graph),1);
/// ```
pub fn connected_components<G>(g: G) -> usize
    where G: NodeCompactIndexable + IntoEdgeReferences,
{
    let mut vertex_sets = UnionFind::new(g.node_bound());
    for edge in g.edge_references() {
        let (a, b) = (edge.source(), edge.target());

        // union the two vertices of the edge
        vertex_sets.union(g.to_index(a), g.to_index(b));
    }
    let mut labels = vertex_sets.into_labeling();
    labels.sort();
    labels.dedup();
    labels.len()
}


/// \[Generic\] Return `true` if the input graph contains a cycle.
///
/// Always treats the input graph as if undirected.
pub fn is_cyclic_undirected<G>(g: G) -> bool
    where G: NodeIndexable + IntoEdgeReferences
{
    let mut edge_sets = UnionFind::new(g.node_bound());
    for edge in g.edge_references() {
        let (a, b) = (edge.source(), edge.target());

        // union the two vertices of the edge
        //  -- if they were already the same, then we have a cycle
        if !edge_sets.union(g.to_index(a), g.to_index(b)) {
            return true
        }
    }
    false
}


/// \[Generic\] Perform a topological sort of a directed graph.
///
/// If the graph was acyclic, return a vector of nodes in topological order:
/// each node is ordered before its successors.
/// Otherwise, it will return a `Cycle` error. Self loops are also cycles.
///
/// To handle graphs with cycles, use the scc algorithms or `DfsPostOrder`
/// instead of this function.
///
/// If `space` is not `None`, it is used instead of creating a new workspace for
/// graph traversal. The implementation is iterative.
pub fn toposort<G>(g: G, space: Option<&mut DfsSpace<G::NodeId, G::Map>>)
    -> Result<Vec<G::NodeId>, Cycle<G::NodeId>>
    where G: IntoNeighborsDirected + IntoNodeIdentifiers + Visitable,
{
    // based on kosaraju scc
    with_dfs(g, space, |dfs| {
        dfs.reset(g);
        let mut finished = g.visit_map();

        let mut finish_stack = Vec::new();
        for i in g.node_identifiers() {
            if dfs.discovered.is_visited(&i) {
                continue;
            }
            dfs.stack.push(i);
            while let Some(&nx) = dfs.stack.last() {
                if dfs.discovered.visit(nx) {
                    // First time visiting `nx`: Push neighbors, don't pop `nx`
                    for succ in g.neighbors(nx) {
                        if succ == nx {
                            // self cycle
                            return Err(Cycle(nx));
                        }
                        if !dfs.discovered.is_visited(&succ) {
                            dfs.stack.push(succ);
                        }
                    }
                } else {
                    dfs.stack.pop();
                    if finished.visit(nx) {
                        // Second time: All reachable nodes must have been finished
                        finish_stack.push(nx);
                    }
                }
            }
        }
        finish_stack.reverse();

        dfs.reset(g);
        for &i in &finish_stack {
            dfs.move_to(i);
            let mut cycle = false;
            while let Some(j) = dfs.next(Reversed(g)) {
                if cycle {
                    return Err(Cycle(j));
                }
                cycle = true;
            }
        }

        Ok(finish_stack)
    })
}

/// \[Generic\] Return `true` if the input directed graph contains a cycle.
///
/// This implementation is recursive; use `toposort` if an alternative is
/// needed.
pub fn is_cyclic_directed<G>(g: G) -> bool
    where G: IntoNodeIdentifiers + IntoNeighbors + Visitable,
{
    use crate::visit::{depth_first_search, DfsEvent};

    depth_first_search(g, g.node_identifiers(), |event| {
        match event {
            DfsEvent::BackEdge(_, _) => Err(()),
            _ => Ok(()),
        }
    }).is_err()
}

type DfsSpaceType<G> = DfsSpace<<G as GraphBase>::NodeId, <G as Visitable>::Map>;

/// Workspace for a graph traversal.
#[derive(Clone, Debug)]
pub struct DfsSpace<N, VM> {
    dfs: Dfs<N, VM>,
}

impl<N, VM> DfsSpace<N, VM>
    where N: Copy + PartialEq,
          VM: VisitMap<N>,
{
    pub fn new<G>(g: G) -> Self
        where G: GraphRef + Visitable<NodeId=N, Map=VM>,
    {
        DfsSpace {
            dfs: Dfs::empty(g)
        }
    }
}

impl<N, VM> Default for DfsSpace<N, VM>
    where VM: VisitMap<N> + Default,
{
    fn default() -> Self {
        DfsSpace {
            dfs: Dfs {
                stack: <_>::default(),
                discovered: <_>::default(),
            }
        }
    }
}

/// Create a Dfs if it's needed
fn with_dfs<G, F, R>(g: G, space: Option<&mut DfsSpaceType<G>>, f: F) -> R
    where G: GraphRef + Visitable,
          F: FnOnce(&mut Dfs<G::NodeId, G::Map>) -> R
{
    let mut local_visitor;
    let dfs = if let Some(v) = space { &mut v.dfs } else {
        local_visitor = Dfs::empty(g);
        &mut local_visitor
    };
    f(dfs)
}

/// \[Generic\] Check if there exists a path starting at `from` and reaching `to`.
///
/// If `from` and `to` are equal, this function returns true.
///
/// If `space` is not `None`, it is used instead of creating a new workspace for
/// graph traversal.
pub fn has_path_connecting<G>(g: G, from: G::NodeId, to: G::NodeId,
                              space: Option<&mut DfsSpace<G::NodeId, G::Map>>)
    -> bool
    where G: IntoNeighbors + Visitable,
{
    with_dfs(g, space, |dfs| {
        dfs.reset(g);
        dfs.move_to(from);
        dfs.iter(g).any(|x| x == to)
    })
}

/// Renamed to `kosaraju_scc`.
#[deprecated(note = "renamed to kosaraju_scc")]
pub fn scc<G>(g: G) -> Vec<Vec<G::NodeId>>
    where G: IntoNeighborsDirected + Visitable + IntoNodeIdentifiers,
{
    kosaraju_scc(g)
}

/// \[Generic\] Compute the *strongly connected components* using [Kosaraju's algorithm][1].
///
/// [1]: https://en.wikipedia.org/wiki/Kosaraju%27s_algorithm
///
/// Return a vector where each element is a strongly connected component (scc).
/// The order of node ids within each scc is arbitrary, but the order of
/// the sccs is their postorder (reverse topological sort).
///
/// For an undirected graph, the sccs are simply the connected components.
///
/// This implementation is iterative and does two passes over the nodes.
pub fn kosaraju_scc<G>(g: G) -> Vec<Vec<G::NodeId>>
    where G: IntoNeighborsDirected + Visitable + IntoNodeIdentifiers,
{
    let mut dfs = DfsPostOrder::empty(g);

    // First phase, reverse dfs pass, compute finishing times.
    // http://stackoverflow.com/a/26780899/161659
    let mut finish_order = Vec::with_capacity(0);
    for i in g.node_identifiers() {
        if dfs.discovered.is_visited(&i) {
            continue
        }

        dfs.move_to(i);
        while let Some(nx) = dfs.next(Reversed(g)) {
            finish_order.push(nx);
        }
    }

    let mut dfs = Dfs::from_parts(dfs.stack, dfs.discovered);
    dfs.reset(g);
    let mut sccs = Vec::new();

    // Second phase
    // Process in decreasing finishing time order
    for i in finish_order.into_iter().rev() {
        if dfs.discovered.is_visited(&i) {
            continue;
        }
        // Move to the leader node `i`.
        dfs.move_to(i);
        let mut scc = Vec::new();
        while let Some(nx) = dfs.next(g) {
            scc.push(nx);
        }
        sccs.push(scc);
    }
    sccs
}

<<<<<<< HEAD
/// \[Generic\] Compute the *strongly connected components* using [Tarjan's
/// algorithm](https://en.wikipedia.org/wiki/Tarjan%27s_strongly_connected_components_algorithm).
=======
/// \[Generic\] Compute the *strongly connected components* using [Tarjan's algorithm][1].
///
/// [1]: https://en.wikipedia.org/wiki/Tarjan%27s_strongly_connected_components_algorithm
>>>>>>> 3eb26f37
///
/// Return a vector where each element is a strongly connected component (scc).
/// The order of node ids within each scc is arbitrary, but the order of
/// the sccs is their postorder (reverse topological sort).
///
/// For an undirected graph, the sccs are simply the connected components.
///
/// This implementation is recursive and does one pass over the nodes.
pub fn tarjan_scc<G>(g: G) -> Vec<Vec<G::NodeId>>
    where G: IntoNodeIdentifiers + IntoNeighbors + NodeIndexable
{
    #[derive(Copy, Clone)]
    #[derive(Debug)]
    struct NodeData {
        index: Option<usize>,
        lowlink: usize,
        on_stack: bool,
    }

    #[derive(Debug)]
    struct Data<'a, G>
        where G: NodeIndexable,
          G::NodeId: 'a
    {
        index: usize,
        nodes: Vec<NodeData>,
        stack: Vec<G::NodeId>,
        sccs: &'a mut Vec<Vec<G::NodeId>>,
    }

    fn scc_visit<G>(v: G::NodeId, g: G, data: &mut Data<G>)
        where G: IntoNeighbors + NodeIndexable
    {
        macro_rules! node {
            ($node:expr) => (data.nodes[g.to_index($node)])
        }

        if node![v].index.is_some() {
            // already visited
            return;
        }

        let v_index = data.index;
        node![v].index = Some(v_index);
        node![v].lowlink = v_index;
        node![v].on_stack = true;
        data.stack.push(v);
        data.index += 1;

        for w in g.neighbors(v) {
            match node![w].index {
                None => {
                    scc_visit(w, g, data);
                    node![v].lowlink = min(node![v].lowlink, node![w].lowlink);
                }
                Some(w_index) => {
                    if node![w].on_stack {
                        // Successor w is in stack S and hence in the current SCC
                        let v_lowlink = &mut node![v].lowlink;
                        *v_lowlink = min(*v_lowlink, w_index);
                    }
                }
            }
        }

        // If v is a root node, pop the stack and generate an SCC
        if let Some(v_index) = node![v].index {
            if node![v].lowlink == v_index {
                let mut cur_scc = Vec::new();
                loop {
                    let w = data.stack.pop().unwrap();
                    node![w].on_stack = false;
                    cur_scc.push(w);
                    if g.to_index(w) == g.to_index(v) { break; }
                }
                data.sccs.push(cur_scc);
            }
        }
    }

    let mut sccs = Vec::new();
    {
        let map = vec![NodeData { index: None, lowlink: !0, on_stack: false }; g.node_bound()];

        let mut data = Data {
            index: 0,
            nodes: map,
            stack: Vec::new(),
            sccs: &mut sccs,
        };

        for n in g.node_identifiers() {
            scc_visit(n, g, &mut data);
        }
    }
    sccs
}

/// [Graph] Condense every strongly connected component into a single node and return the result.
///
/// If `make_acyclic` is true, self-loops and multi edges are ignored, guaranteeing that
/// the output is acyclic.
/// # Example
/// ```rust
/// use petgraph::Graph;
/// use petgraph::algo::condensation;
/// use petgraph::prelude::*;
///
/// let mut graph : Graph<(),(),Directed> = Graph::new();
/// let a = graph.add_node(()); // node with no weight
/// let b = graph.add_node(());
/// let c = graph.add_node(());
/// let d = graph.add_node(());
/// let e = graph.add_node(());
/// let f = graph.add_node(());
/// let g = graph.add_node(());
/// let h = graph.add_node(());
///
/// graph.extend_with_edges(&[
///     (a, b),
///     (b, c),
///     (c, d),
///     (d, a),
///     (b, e),
///     (e, f),
///     (f, g),
///     (g, h),
///     (h, e)
/// ]);
///
/// // a ----> b ----> e ----> f
/// // ^       |       ^       |
/// // |       v       |       v
/// // d <---- c       h <---- g
///
/// let condensed_graph = condensation(graph,false);
/// let A = NodeIndex::new(0);
/// let B = NodeIndex::new(1);
/// assert_eq!(condensed_graph.node_count(), 2);
/// assert_eq!(condensed_graph.edge_count(), 9);
/// assert_eq!(condensed_graph.neighbors(A).collect::<Vec<_>>(), vec![A, A, A, A]);
/// assert_eq!(condensed_graph.neighbors(B).collect::<Vec<_>>(), vec![A, B, B, B, B]);
/// ```
/// If `make_acyclic` is true, self-loops and multi edges are ignored:
///
/// ```rust
/// # use petgraph::Graph;
/// # use petgraph::algo::condensation;
/// # use petgraph::prelude::*;
/// #
/// # let mut graph : Graph<(),(),Directed> = Graph::new();
/// # let a = graph.add_node(()); // node with no weight
/// # let b = graph.add_node(());
/// # let c = graph.add_node(());
/// # let d = graph.add_node(());
/// # let e = graph.add_node(());
/// # let f = graph.add_node(());
/// # let g = graph.add_node(());
/// # let h = graph.add_node(());
/// #
/// # graph.extend_with_edges(&[
/// #    (a, b),
/// #    (b, c),
/// #    (c, d),
/// #    (d, a),
/// #    (b, e),
/// #    (e, f),
/// #    (f, g),
/// #    (g, h),
/// #    (h, e)
/// # ]);
/// let acyclic_condensed_graph = condensation(graph, true);
/// let A = NodeIndex::new(0);
/// let B = NodeIndex::new(1);
/// assert_eq!(acyclic_condensed_graph.node_count(), 2);
/// assert_eq!(acyclic_condensed_graph.edge_count(), 1);
/// assert_eq!(acyclic_condensed_graph.neighbors(B).collect::<Vec<_>>(), vec![A]);
/// ```
pub fn condensation<N, E, Ty, Ix>(g: Graph<N, E, Ty, Ix>, make_acyclic: bool) -> Graph<Vec<N>, E, Ty, Ix>
    where Ty: EdgeType,
          Ix: IndexType,
{
    let sccs = kosaraju_scc(&g);
    let mut condensed: Graph<Vec<N>, E, Ty, Ix> = Graph::with_capacity(sccs.len(), g.edge_count());

    // Build a map from old indices to new ones.
    let mut node_map = vec![NodeIndex::end(); g.node_count()];
    for comp in sccs {
        let new_nix = condensed.add_node(Vec::new());
        for nix in comp {
            node_map[nix.index()] = new_nix;
        }
    }

    // Consume nodes and edges of the old graph and insert them into the new one.
    let (nodes, edges) = g.into_nodes_edges();
    for (nix, node) in nodes.into_iter().enumerate() {
        condensed[node_map[nix]].push(node.weight);
    }
    for edge in edges {
        let source = node_map[edge.source().index()];
        let target = node_map[edge.target().index()];
        if make_acyclic {
            if source != target {
                condensed.update_edge(source, target, edge.weight);
            }
        } else {
            condensed.add_edge(source, target, edge.weight);
        }
    }
    condensed
}

/// \[Generic\] Compute a *minimum spanning tree* of a graph.
///
/// The input graph is treated as if undirected.
///
/// Using Kruskal's algorithm with runtime **O(|E| log |E|)**. We actually
/// return a minimum spanning forest, i.e. a minimum spanning tree for each connected
/// component of the graph.
///
/// The resulting graph has all the vertices of the input graph (with identical node indices),
/// and **|V| - c** edges, where **c** is the number of connected components in `g`.
///
/// Use `from_elements` to create a graph from the resulting iterator.
pub fn min_spanning_tree<G>(g: G) -> MinSpanningTree<G>
    where G::NodeWeight: Clone,
          G::EdgeWeight: Clone + PartialOrd,
          G: IntoNodeReferences + IntoEdgeReferences + NodeIndexable,
{

    // Initially each vertex is its own disjoint subgraph, track the connectedness
    // of the pre-MST with a union & find datastructure.
    let subgraphs = UnionFind::new(g.node_bound());

    let edges = g.edge_references();
    let mut sort_edges = BinaryHeap::with_capacity(edges.size_hint().0);
    for edge in edges {
        sort_edges.push(MinScored(edge.weight().clone(), (edge.source(), edge.target())));
    }

    MinSpanningTree {
        graph: g,
        node_ids: Some(g.node_references()),
        subgraphs: subgraphs,
        sort_edges: sort_edges,
    }

}

/// An iterator producing a minimum spanning forest of a graph.
pub struct MinSpanningTree<G>
    where G: Data + IntoNodeReferences,
{
    graph: G,
    node_ids: Option<G::NodeReferences>,
    subgraphs: UnionFind<usize>,
    sort_edges: BinaryHeap<MinScored<G::EdgeWeight, (G::NodeId, G::NodeId)>>,
}


impl<G> Iterator for MinSpanningTree<G>
    where G: IntoNodeReferences + NodeIndexable,
          G::NodeWeight: Clone,
          G::EdgeWeight: PartialOrd,
{
    type Item = Element<G::NodeWeight, G::EdgeWeight>;

    fn next(&mut self) -> Option<Self::Item> {
        if let Some(ref mut iter) = self.node_ids {
            if let Some(node) = iter.next() {
                return Some(Element::Node { weight: node.weight().clone() });
            }
        }
        self.node_ids = None;

        // Kruskal's algorithm.
        // Algorithm is this:
        //
        // 1. Create a pre-MST with all the vertices and no edges.
        // 2. Repeat:
        //
        //  a. Remove the shortest edge from the original graph.
        //  b. If the edge connects two disjoint trees in the pre-MST,
        //     add the edge.
        while let Some(MinScored(score, (a, b))) = self.sort_edges.pop() {
            let g = self.graph;
            // check if the edge would connect two disjoint parts
            if self.subgraphs.union(g.to_index(a), g.to_index(b)) {
                return Some(Element::Edge {
                    source: g.to_index(a),
                    target: g.to_index(b),
                    weight: score,
                });
            }
        }
        None
    }
}

/// An algorithm error: a cycle was found in the graph.
#[derive(Clone, Debug, PartialEq)]
pub struct Cycle<N>(N);

impl<N> Cycle<N> {
    /// Return a node id that participates in the cycle
    pub fn node_id(&self) -> N
        where N: Copy
    {
        self.0
    }
}
/// An algorithm error: a cycle of negative weights was found in the graph.
#[derive(Clone, Debug, PartialEq)]
pub struct NegativeCycle(());

/// \[Generic\] Compute shortest paths from node `source` to all other.
///
/// Using the [Bellman–Ford algorithm][bf]; negative edge costs are
/// permitted, but the graph must not have a cycle of negative weights
/// (in that case it will return an error).
///
/// On success, return one vec with path costs, and another one which points
/// out the predecessor of a node along a shortest path. The vectors
/// are indexed by the graph's node indices.
///
/// [bf]: https://en.wikipedia.org/wiki/Bellman%E2%80%93Ford_algorithm
///
/// # Example
/// ```rust
/// use petgraph::Graph;
/// use petgraph::algo::bellman_ford;
/// use petgraph::prelude::*;
///
/// let mut g = Graph::new();
/// let a = g.add_node(()); // node with no weight
/// let b = g.add_node(());
/// let c = g.add_node(());
/// let d = g.add_node(());
/// let e = g.add_node(());
/// let f = g.add_node(());
/// g.extend_with_edges(&[
///     (0, 1, 2.0),
///     (0, 3, 4.0),
///     (1, 2, 1.0),
///     (1, 5, 7.0),
///     (2, 4, 5.0),
///     (4, 5, 1.0),
///     (3, 4, 1.0),
/// ]);
///
/// // Graph represented with the weight of each edge
/// //
/// //     2       1
/// // a ----- b ----- c
/// // | 4     | 7     |
/// // d       f       | 5
/// // | 1     | 1     |
/// // \------ e ------/
///
/// let path = bellman_ford(&g, a);
/// assert_eq!(path, Ok((vec![0.0 ,     2.0,    3.0,    4.0,     5.0,     6.0],
///                      vec![None, Some(a),Some(b),Some(a), Some(d), Some(e)]
///                    ))
///           );
/// // Node f (indice 5) can be reach from a with a path costing 6.
/// // Predecessor of f is Some(e) which predecessor is Some(d) which predecessor is Some(a).
/// // Thus the path from a to f is a <-> d <-> e <-> f
///
/// let graph_with_neg_cycle = Graph::<(), f32, Undirected>::from_edges(&[
///         (0, 1, -2.0),
///         (0, 3, -4.0),
///         (1, 2, -1.0),
///         (1, 5, -25.0),
///         (2, 4, -5.0),
///         (4, 5, -25.0),
///         (3, 4, -1.0),
/// ]);
///
/// assert!(bellman_ford(&graph_with_neg_cycle, NodeIndex::new(0)).is_err());
/// ```
pub fn bellman_ford<G>(g: G, source: G::NodeId)
    -> Result<(Vec<G::EdgeWeight>, Vec<Option<G::NodeId>>), NegativeCycle>
    where G: NodeCount + IntoNodeIdentifiers + IntoEdges + NodeIndexable,
          G::EdgeWeight: FloatMeasure,
{
    let mut predecessor = vec![None; g.node_bound()];
    let mut distance = vec![<_>::infinite(); g.node_bound()];

    let ix = |i| g.to_index(i);

    distance[ix(source)] = <_>::zero();
    // scan up to |V| - 1 times.
    for _ in 1..g.node_count() {
        let mut did_update = false;
        for i in g.node_identifiers() {
            for edge in g.edges(i) {
                let i = edge.source();
                let j = edge.target();
                let w = *edge.weight();
                if distance[ix(i)] + w < distance[ix(j)] {
                    distance[ix(j)] = distance[ix(i)] + w;
                    predecessor[ix(j)] = Some(i);
                    did_update = true;
                }
            }
        }
        if !did_update {
            break;
        }
    }

    // check for negative weight cycle
    for i in g.node_identifiers() {
        for edge in g.edges(i) {
            let j = edge.target();
            let w = *edge.weight();
            if distance[ix(i)] + w < distance[ix(j)] {
                //println!("neg cycle, detected from {} to {}, weight={}", i, j, w);
                return Err(NegativeCycle(()));
            }
        }
    }

    Ok((distance, predecessor))
}

use std::ops::Add;
use std::fmt::Debug;

/// Associated data that can be used for measures (such as length).
pub trait Measure : Debug + PartialOrd + Add<Self, Output=Self> + Default + Clone {
}

impl<M> Measure for M
    where M: Debug + PartialOrd + Add<M, Output=M> + Default + Clone,
{ }

/// A floating-point measure.
pub trait FloatMeasure : Measure + Copy {
    fn zero() -> Self;
    fn infinite() -> Self;
}

impl FloatMeasure for f32 {
    fn zero() -> Self { 0. }
    fn infinite() -> Self { 1./0. }
}

impl FloatMeasure for f64 {
    fn zero() -> Self { 0. }
    fn infinite() -> Self { 1./0. }
}<|MERGE_RESOLUTION|>--- conflicted
+++ resolved
@@ -329,14 +329,9 @@
     sccs
 }
 
-<<<<<<< HEAD
-/// \[Generic\] Compute the *strongly connected components* using [Tarjan's
-/// algorithm](https://en.wikipedia.org/wiki/Tarjan%27s_strongly_connected_components_algorithm).
-=======
 /// \[Generic\] Compute the *strongly connected components* using [Tarjan's algorithm][1].
 ///
 /// [1]: https://en.wikipedia.org/wiki/Tarjan%27s_strongly_connected_components_algorithm
->>>>>>> 3eb26f37
 ///
 /// Return a vector where each element is a strongly connected component (scc).
 /// The order of node ids within each scc is arbitrary, but the order of
